/*
MariaDB Client for Java

Copyright (c) 2012-2014 Monty Program Ab.
Copyright (c) 2015-2016 MariaDB Ab.

This library is free software; you can redistribute it and/or modify it under
the terms of the GNU Lesser General Public License as published by the Free
Software Foundation; either version 2.1 of the License, or (at your option)
any later version.

This library is distributed in the hope that it will be useful, but
WITHOUT ANY WARRANTY; without even the implied warranty of MERCHANTABILITY or
FITNESS FOR A PARTICULAR PURPOSE.  See the GNU Lesser General Public License
for more details.

You should have received a copy of the GNU Lesser General Public License along
with this library; if not, write to Monty Program Ab info@montyprogram.com.

This particular MariaDB Client for Java file is work
derived from a Drizzle-JDBC. Drizzle-JDBC file which is covered by subject to
the following copyright and notice provisions:

Copyright (c) 2009-2011, Marcus Eriksson

Redistribution and use in source and binary forms, with or without modification,
are permitted provided that the following conditions are met:
Redistributions of source code must retain the above copyright notice, this list
of conditions and the following disclaimer.

Redistributions in binary form must reproduce the above copyright notice, this
list of conditions and the following disclaimer in the documentation and/or
other materials provided with the distribution.

Neither the name of the driver nor the names of its contributors may not be
used to endorse or promote products derived from this software without specific
prior written permission.

THIS SOFTWARE IS PROVIDED BY THE COPYRIGHT HOLDERS  AND CONTRIBUTORS "AS IS"
AND ANY EXPRESS OR IMPLIED WARRANTIES, INCLUDING, BUT NOT LIMITED TO, THE IMPLIED
WARRANTIES OF MERCHANTABILITY AND FITNESS FOR A PARTICULAR PURPOSE ARE DISCLAIMED.
IN NO EVENT SHALL THE COPYRIGHT HOLDER OR CONTRIBUTORS BE LIABLE FOR ANY DIRECT,
INDIRECT, INCIDENTAL, SPECIAL, EXEMPLARY, OR CONSEQUENTIAL DAMAGES (INCLUDING, BUT
NOT LIMITED TO, PROCUREMENT OF SUBSTITUTE GOODS OR SERVICES; LOSS OF USE, DATA, OR
PROFITS; OR BUSINESS INTERRUPTION) HOWEVER CAUSED AND ON ANY THEORY OF LIABILITY,
WHETHER IN CONTRACT, STRICT LIABILITY, OR TORT (INCLUDING NEGLIGENCE OR OTHERWISE)
ARISING IN ANY WAY OUT OF THE USE OF THIS SOFTWARE, EVEN IF ADVISED OF THE POSSIBILITY
OF SUCH DAMAGE.
*/

package org.mariadb.jdbc.internal.protocol;

import org.mariadb.jdbc.*;
import org.mariadb.jdbc.internal.ColumnType;
import org.mariadb.jdbc.internal.packet.*;
import org.mariadb.jdbc.internal.packet.dao.ColumnInformation;
import org.mariadb.jdbc.internal.packet.dao.parameters.ParameterHolder;
import org.mariadb.jdbc.internal.packet.result.ErrorPacket;
import org.mariadb.jdbc.internal.packet.send.SendChangeDbPacket;
import org.mariadb.jdbc.internal.packet.send.SendPingPacket;
import org.mariadb.jdbc.internal.queryresults.*;
import org.mariadb.jdbc.internal.stream.MaxAllowedPacketException;
import org.mariadb.jdbc.internal.stream.PacketOutputStream;
import org.mariadb.jdbc.internal.util.BulkStatus;
import org.mariadb.jdbc.internal.util.ExceptionMapper;
import org.mariadb.jdbc.internal.util.LogQueryTool;
import org.mariadb.jdbc.internal.util.Utils;
import org.mariadb.jdbc.internal.util.buffer.Buffer;
import org.mariadb.jdbc.internal.util.constant.ServerStatus;
import org.mariadb.jdbc.internal.util.dao.ClientPrepareResult;
import org.mariadb.jdbc.internal.util.dao.PrepareResult;
import org.mariadb.jdbc.internal.util.dao.ServerPrepareResult;
<<<<<<< HEAD
=======
import org.mariadb.jdbc.LocalInfileInterceptor;
import org.mariadb.jdbc.internal.util.scheduler.SchedulerServiceProviderHolder;
>>>>>>> a8dac314

import java.io.*;
import java.net.SocketException;
import java.net.URL;
import java.nio.charset.StandardCharsets;
import java.sql.*;
import java.util.List;
import java.util.ServiceLoader;
import java.util.concurrent.ExecutionException;
import java.util.concurrent.FutureTask;
import java.util.concurrent.ThreadPoolExecutor;
import java.util.concurrent.locks.ReentrantLock;

import static org.mariadb.jdbc.internal.util.SqlStates.*;


public class AbstractQueryProtocol extends AbstractConnectProtocol implements Protocol {

    private int transactionIsolationLevel = 0;

    private InputStream localInfileInputStream;

    private long maxRows;  /* max rows returned by a statement */

    private volatile int statementIdToRelease = -1;
    private FutureTask activeFutureTask = null;
    public static ThreadPoolExecutor readScheduler = null;

    private LogQueryTool logQuery;
    /**
     * Get a protocol instance.
     *
     * @param urlParser connection URL infos
     * @param lock      the lock for thread synchronisation
     */

    public AbstractQueryProtocol(final UrlParser urlParser, final ReentrantLock lock) {
        super(urlParser, lock);
<<<<<<< HEAD
        logQuery = new LogQueryTool(options);
=======
        if (options.useBatchMultiSend && readScheduler == null) {
            synchronized (AbstractQueryProtocol.class) {
                if (readScheduler == null) {
                    readScheduler = SchedulerServiceProviderHolder.getBulkScheduler();
                }
            }
        }
>>>>>>> a8dac314
    }

    public void executeQuery(final String sql) throws SQLException {
        executeQuery(isMasterConnection(), new Results(), sql);
    }

    /**
     * Execute query directly to outputStream.
     *
     * @param mustExecuteOnMaster was intended to be launched on master connection
     * @param results             result
     * @param sql                 the query to executeInternal
     * @throws SQLException exception
     */
    @Override
    public void executeQuery(boolean mustExecuteOnMaster, Results results, final String sql) throws SQLException {

        cmdPrologue();

        try {

            writer.send(sql, Packet.COM_QUERY);
            getResult(results);

        } catch (SQLException sqlException) {
            throw logQuery.exceptionWithQuery(sql, sqlException);
        } catch (MaxAllowedPacketException e) {
            throw handleMaxAllowedFailover("Could not execute query: " + logQuery.subQuery(sql), e);
        } catch (IOException e) {
            throw new SQLNonTransientConnectionException("Could not execute query: " + logQuery.subQuery(sql), CONNECTION_EXCEPTION.getSqlState(), e);
        }

    }

    /**
     * Execute a unique clientPrepareQuery.
     *
     * @param mustExecuteOnMaster was intended to be launched on master connection
     * @param results             results
     * @param clientPrepareResult clientPrepareResult
     * @param parameters          parameters
     * @throws SQLException exception
     */
    public void executeQuery(boolean mustExecuteOnMaster, Results results, final ClientPrepareResult clientPrepareResult,
                             ParameterHolder[] parameters) throws SQLException {
        cmdPrologue();
        try {

            if (clientPrepareResult.getParamCount() == 0 && !clientPrepareResult.isQueryMultiValuesRewritable()) {

                ComExecute.sendDirect(writer, clientPrepareResult.getQueryParts().get(0));

            } else {

                writer.startPacket(0);
                ComExecute.sendSubCmd(writer, clientPrepareResult, parameters);
                writer.finishPacketWithoutRelease(true);

            }

            getResult(results);

        } catch (SQLException queryException) {
            throw logQuery.exceptionWithQuery(parameters, queryException, clientPrepareResult);
        } catch (MaxAllowedPacketException e) {
            throw handleMaxAllowedFailover(logQuery.exWithQuery("Could not execute query", clientPrepareResult, parameters), e);
        } catch (IOException e) {
            throw new SQLNonTransientConnectionException(
                    logQuery.exWithQuery("Could not execute query", clientPrepareResult, parameters),
                    CONNECTION_EXCEPTION.getSqlState(), e);
        } finally {
            writer.releaseBufferIfNotLogging();
        }
    }

    /**
     * Execute clientPrepareQuery batch.
     *
     * @param mustExecuteOnMaster was intended to be launched on master connection
     * @param results             results
     * @param clientPrepareResult ClientPrepareResult
     * @param parametersList      List of parameters
     * @throws SQLException exception
     */
    public void executeBatchMulti(boolean mustExecuteOnMaster, Results results, final ClientPrepareResult clientPrepareResult,
                                  final List<ParameterHolder[]> parametersList) throws SQLException {
        cmdPrologue();

        new AbstractMultiSend(this, writer, results, clientPrepareResult, parametersList) {

            @Override
            public void sendCmd(PacketOutputStream writer, Results results,
                                List<ParameterHolder[]> parametersList, List<String> queries, int paramCount, BulkStatus status,
                                PrepareResult prepareResult)
                    throws SQLException, IOException {

                ParameterHolder[] parameters = parametersList.get(status.sendCmdCounter);
                writer.startPacket(0);
                ComExecute.sendSubCmd(writer, clientPrepareResult, parameters);
                writer.finishPacketWithoutRelease(true);

            }


            @Override
            public SQLException handleResultException(SQLException qex, Results results,
                                                        List<ParameterHolder[]> parametersList, List<String> queries, int currentCounter,
                                                        int sendCmdCounter, int paramCount, PrepareResult prepareResult)
                    throws SQLException {

                int counter = results.getCurrentStatNumber() - 1;
                ParameterHolder[] parameters = parametersList.get(counter);
                List<byte[]> queryParts = clientPrepareResult.getQueryParts();
                String sql = new String(queryParts.get(0));

                for (int i = 0; i < paramCount; i++) {
                    sql += parameters[i].toString() + new String(queryParts.get(i + 1));
                }

                return logQuery.exceptionWithQuery(sql, qex);
            }


            @Override
            public int getParamCount() {
                return clientPrepareResult.getQueryParts().size() - 1;
            }


            @Override
            public int getTotalExecutionNumber() {
                return parametersList.size();
            }

        }.executeBatch();

    }

    /**
     * Execute list of queries not rewritable.
     *
     * @param mustExecuteOnMaster was intended to be launched on master connection
     * @param results             result object
     * @param queries             list of queries
     * @throws SQLException exception
     */
    public void executeBatch(boolean mustExecuteOnMaster, Results results, final List<String> queries)
            throws SQLException {
        cmdPrologue();

        new AbstractMultiSend(this, writer, results, queries) {

            @Override
            public void sendCmd(PacketOutputStream writer, Results results,
                                List<ParameterHolder[]> parametersList, List<String> queries, int paramCount, BulkStatus status,
                                PrepareResult prepareResult)
                    throws SQLException, IOException {

                String sql = queries.get(status.sendCmdCounter);
                writer.send(sql, Packet.COM_QUERY);

            }

            @Override
            public SQLException handleResultException(SQLException qex, Results results,
                                                        List<ParameterHolder[]> parametersList, List<String> queries, int currentCounter,
                                                        int sendCmdCounter, int paramCount, PrepareResult prepareResult)
                    throws SQLException {

                String sql = queries.get(currentCounter + sendCmdCounter);
                return logQuery.exceptionWithQuery(sql, qex);

            }

            @Override
            public int getParamCount() {
                return -1;
            }

            @Override
            public int getTotalExecutionNumber() {
                return queries.size();
            }

        }.executeBatch();

    }

    /**
     * Prepare query on server side.
     * Will permit to know the parameter number of the query, and permit to send only the data on next results.
     * <p>
     * For failover, two additional information are in the resultset object :
     * - current connection : Since server maintain a state of this prepare statement, all query will be executed on this particular connection.
     * - executeOnMaster : state of current connection when creating this prepareStatement (if was on master, will only be executed on master.
     * If was on a slave, can be execute temporary on master, but we keep this flag,
     * so when a slave is connected back to relaunch this query on slave)
     *
     * @param sql             the query
     * @param executeOnMaster state of current connection when creating this prepareStatement
     * @return a ServerPrepareResult object that contain prepare result information.
     * @throws SQLException if any error occur on connection.
     */
    @Override
    public ServerPrepareResult prepare(String sql, boolean executeOnMaster) throws SQLException {

        cmdPrologue();

        lock.lock();
        try {

            if (options.cachePrepStmts) {

                String key = new StringBuilder(database).append("-").append(sql).toString();
                ServerPrepareResult pr = serverPrepareStatementCache.get(key);

                if (pr != null && pr.incrementShareCounter()) {
                    return pr;
                }

            }

            writer.startPacket(0, true);
            ComStmtPrepare comStmtPrepare = new ComStmtPrepare(this, sql);
            comStmtPrepare.send(writer);
            ServerPrepareResult result = comStmtPrepare.read(packetFetcher);

            return result;

        } catch (MaxAllowedPacketException e) {
            throw handleMaxAllowedFailover("Could not execute query \"" + sql + "\"", e);
        } catch (IOException e) {
            throw new SQLNonTransientConnectionException("Could not prepare query \"" + sql + "\"", CONNECTION_EXCEPTION.getSqlState(), e);
        } finally {
            lock.unlock();
        }
    }

    /**
     * Execute list of queries.
     * This method is used when using text batch statement and using rewriting (allowMultiQueries || rewriteBatchedStatements).
     * queries will be send to server according to max_allowed_packet size.
     *
     * @param mustExecuteOnMaster was intended to be launched on master connection
     * @param results             result object
     * @param queries             list of queries
     * @throws SQLException exception
     */
    public void executeBatchMultiple(boolean mustExecuteOnMaster, Results results, final List<String> queries)
            throws SQLException {

        cmdPrologue();

        String firstSql = null;
        int currentIndex = 0;
        int totalQueries = queries.size();
        SQLException exception = null;

        do {

            try {

                firstSql = queries.get(currentIndex++);

                if (totalQueries == 1) {
                    writer.send(firstSql, Packet.COM_QUERY);
                } else {
                    currentIndex = ComExecute.sendMultiple(writer, firstSql, queries, currentIndex);
                }

                getResult(results);

            } catch (SQLException sqlException) {
                logQuery.exceptionWithQuery(firstSql, sqlException);
                if (!getOptions().continueBatchOnError) throw sqlException;
                if (exception == null) exception = sqlException;
            } catch (MaxAllowedPacketException e) {
                throw handleMaxAllowedFailover("Could not execute query: " + logQuery.subQuery(firstSql), e);
            } catch (IOException e) {
                throw new SQLNonTransientConnectionException("Could not execute query: " + logQuery.subQuery(firstSql),
                        CONNECTION_EXCEPTION.getSqlState(), e);
            } finally {
                writer.releaseBufferIfNotLogging();
            }

        } while (currentIndex < totalQueries);

        if (exception != null) throw exception;
    }

    /**
     * Specific execution for batch rewrite that has specific query for memory.
     *
     * @param mustExecuteOnMaster was intended to be launched on master connection
     * @param results             result
     * @param prepareResult       prepareResult
     * @param parameterList       parameters
     * @param rewriteValues       is rewritable flag
     * @throws SQLException exception
     */
    public void executeBatchRewrite(boolean mustExecuteOnMaster, Results results,
                                    final ClientPrepareResult prepareResult, List<ParameterHolder[]> parameterList,
                                    boolean rewriteValues) throws SQLException {
        cmdPrologue();

        ParameterHolder[] parameters;
        int currentIndex = 0;
        int totalParameterList = parameterList.size();

        try {

            do {

                parameters = parameterList.get(currentIndex++);
                currentIndex = ComExecute.sendRewriteCmd(writer, prepareResult.getQueryParts(), parameters, currentIndex,
                        prepareResult.getParamCount(), parameterList, rewriteValues);
                getResult(results);

                if (Thread.currentThread().isInterrupted()) {
                    throw new QueryException("Interrupted during batch", -1, INTERRUPTED_EXCEPTION.getSqlState());
                }

            } while (currentIndex < totalParameterList);

        } catch (SQLException sqlEx) {
            throw logQuery.exceptionWithQuery(writer.buffer, sqlEx);
        } catch (MaxAllowedPacketException e) {
            throw handleMaxAllowedFailover("Could not execute query: " + logQuery.subQuery(writer.buffer), e);
        } catch (IOException e) {
            throw new SQLNonTransientConnectionException("Could not execute query: " + logQuery.subQuery(writer.buffer),
                    CONNECTION_EXCEPTION.getSqlState(), e);
        } finally {
            writer.releaseBufferIfNotLogging();
        }
    }

    /**
     * Execute Prepare if needed, and execute COM_STMT_EXECUTE queries in batch.
     *
     * @param mustExecuteOnMaster must normally be executed on master connection
     * @param serverPrepareResult prepare result. can be null if not prepared.
     * @param results             execution results
     * @param sql                 sql query if needed to be prepared
     * @param parametersList      parameter list
     * @return Prepare result
     * @throws SQLException if parameter error or connection error occur.
     */
    public ServerPrepareResult prepareAndExecutes(boolean mustExecuteOnMaster, ServerPrepareResult serverPrepareResult,
                                                  Results results, String sql, final List<ParameterHolder[]> parametersList)
            throws SQLException {

        cmdPrologue();

        return (ServerPrepareResult) new AbstractMultiSend(this, writer, results, serverPrepareResult, parametersList,true, sql) {
            @Override
            public void sendCmd(PacketOutputStream writer, Results results,
                                List<ParameterHolder[]> parametersList, List<String> queries, int paramCount, BulkStatus status,
                                PrepareResult prepareResult)
                    throws SQLException, IOException {

                ParameterHolder[] parameters = parametersList.get(status.sendCmdCounter);

                //validate parameter set
                if (parameters.length < paramCount) {
                    throw new SQLException("Parameter at position " + (paramCount - 1) + " is not set", "07004");
                }

                //send binary data in a separate stream
                for (int i = 0; i < paramCount; i++) {
                    if (parameters[i].isLongData()) {
                        new ComStmtLongData().send(writer, statementId, (short) i, parameters[i]);
                    }
                }

                writer.startPacket(0);
                ComStmtExecute.writeCmd(statementId, parameters, paramCount, parameterTypeHeader, writer);
                writer.finishPacketWithoutRelease(true);

            }

            @Override
            public SQLException handleResultException(SQLException qex, Results results,
                                                        List<ParameterHolder[]> parametersList, List<String> queries, int currentCounter,
                                                        int sendCmdCounter, int paramCount, PrepareResult prepareResult)
                    throws SQLException {
                return logQuery.exceptionWithQuery(parametersList, qex, (ServerPrepareResult) prepareResult);
            }

            @Override
            public int getParamCount() {
                return getPrepareResult() == null ? parametersList.get(0).length : ((ServerPrepareResult) getPrepareResult()).getParameters().length;
            }

            @Override
            public int getTotalExecutionNumber() {
                return parametersList.size();
            }

        }.executeBatch();

    }

    /**
     * Execute Prepare if needed, and execute COM_STMT_EXECUTE queries in batch.
     *
     * @param mustExecuteOnMaster must normally be executed on master connection
     * @param serverPrepareResult prepare result. can be null if not prepared.
     * @param results             execution results
     * @param sql                 sql query if needed to be prepared
     * @param parameters          parameters
     * @return Prepare result
     * @throws SQLException if parameter error or connection error occur.
     */
    public ServerPrepareResult prepareAndExecute(boolean mustExecuteOnMaster, ServerPrepareResult serverPrepareResult,
                                                  Results results, String sql, final ParameterHolder[] parameters)
            throws SQLException {

        cmdPrologue();

        int statementId = -1;
        int parameterCount = parameters.length;
        ColumnType[] parameterTypeHeader = new ColumnType[parameters.length];

        if (getOptions().cachePrepStmts) {

            String key = new StringBuilder(getDatabase()).append("-").append(sql).toString();
            serverPrepareResult = prepareStatementCache().get(key);
            if (serverPrepareResult != null && !serverPrepareResult.incrementShareCounter()) {
                //in cache but been de-allocated
                serverPrepareResult = null;
            }
            statementId = (serverPrepareResult == null) ? -1 : serverPrepareResult.getStatementId();

        }

        ComStmtPrepare comStmtPrepare;

        try {

            //add prepare sub-command
            if (serverPrepareResult == null) {

                comStmtPrepare = new ComStmtPrepare(this, sql);
                comStmtPrepare.send(writer);

                //read prepare result
                serverPrepareResult = comStmtPrepare.read(getPacketFetcher());
                statementId = serverPrepareResult.getStatementId();
                parameterCount = serverPrepareResult.getParameters().length;

            }

            if (serverPrepareResult != null && parameters.length < parameterCount) {
                throw new SQLException("Parameter at position " + (parameterCount) + " is not set", "07004");
            }

            //send binary data in a separate stream
            for (int i = 0; i < parameterCount; i++) {
                if (parameters[i].isLongData()) {
                    new ComStmtLongData().send(writer, statementId, (short) i, parameters[i]);
                }
            }

            writer.startPacket(0);
            ComStmtExecute.writeCmd(statementId, parameters, parameterCount, parameterTypeHeader, writer);
            writer.finishPacketWithoutRelease(true);

            //read result
            getResult(results);

            return serverPrepareResult;

        } catch (SQLException qex) {
            throw logQuery.exceptionWithQuery(parameters, qex, serverPrepareResult);
        } catch (MaxAllowedPacketException e) {
            throw handleMaxAllowedFailover(logQuery.exWithQuery("Could not execute query", serverPrepareResult, parameters), e);
        } catch (IOException e) {
            throw new SQLNonTransientConnectionException(
                    logQuery.exWithQuery("Could not execute query", serverPrepareResult, parameters),
                    CONNECTION_EXCEPTION.getSqlState(), e);
        } finally {
            writer.releaseBufferIfNotLogging();
        }

    }

    /**
     * Execute a query that is already prepared.
     *
     * @param mustExecuteOnMaster must execute on master
     * @param serverPrepareResult prepare result
     * @param results             execution result
     * @param parameters          parameters
     * @throws SQLException exception
     */
    @Override
    public void executePreparedQuery(boolean mustExecuteOnMaster, ServerPrepareResult serverPrepareResult, Results results,
                                     ParameterHolder[] parameters)
            throws SQLException {

        cmdPrologue();

        try {

            int parameterCount = serverPrepareResult.getParameters().length;

            //send binary data in a separate stream
            for (int i = 0; i < parameterCount; i++) {
                if (parameters[i].isLongData()) {
                    new ComStmtLongData().send(writer, serverPrepareResult.getStatementId(), (short) i, parameters[i]);
                }
            }

            //send execute query
            new ComStmtExecute(serverPrepareResult.getStatementId(), parameters,
                    parameterCount, serverPrepareResult.getParameterTypeHeader())
                    .send(writer);

            getResult(results);

        } catch (SQLException qex) {
            throw logQuery.exceptionWithQuery(parameters, qex, serverPrepareResult);
        } catch (MaxAllowedPacketException e) {
            throw handleMaxAllowedFailover(logQuery.exWithQuery("Could not execute query", serverPrepareResult, parameters), e);
        } catch (IOException e) {
            throw new SQLNonTransientConnectionException(
                    logQuery.exWithQuery("Could not execute query", serverPrepareResult, parameters), CONNECTION_EXCEPTION.getSqlState(), e);
        } finally {
            writer.releaseBufferIfNotLogging();
        }
    }

    /**
     * Rollback transaction.
     */
    public void rollback() throws SQLException {

        cmdPrologue();

        lock.lock();
        try {

            if (inTransaction()) executeQuery("ROLLBACK");

        } catch (Exception e) {
            /* eat exception */
        } finally {
            lock.unlock();
        }
    }

    /**
     * Force release of prepare statement that are not used.
     * This method will be call when adding a new preparestatement in cache, so the packet can be send to server without
     * problem.
     *
     * @param statementId prepared statement Id to remove.
     * @return true if successfully released
     * @throws SQLException if connection exception.
     */
    public boolean forceReleasePrepareStatement(int statementId) throws SQLException {

        if (lock.tryLock()) {

            try {

                checkClose();

                try {
                    writer.closePrepare(statementId);
                    return true;
                } catch (IOException e) {
                    throw new SQLException("Could not deallocate query: " + e.getMessage(), CONNECTION_EXCEPTION.getSqlState(), e);
                }

            } finally {
                lock.unlock();
            }

        } else {
            //lock is used by another thread (bulk reading)
            statementIdToRelease = statementId;
        }

        return false;
    }

    /**
     * Force release of prepare statement that are not used.
     * This permit to deallocate a statement that cannot be release due to multi-thread use.
     *
     * @throws SQLException if connection occur
     */
    public void forceReleaseWaitingPrepareStatement() throws SQLException {

        if (statementIdToRelease != -1) {
            if (forceReleasePrepareStatement(statementIdToRelease)) {
                statementIdToRelease = -1;
            }
        }

    }

    @Override
    public boolean ping() throws SQLException {

        cmdPrologue();

        lock.lock();
        try {

            final SendPingPacket pingPacket = new SendPingPacket();
            pingPacket.send(writer);
            Buffer buffer = packetFetcher.getReusableBuffer();
            return buffer.getByteAt(0) == Packet.OK;

        } catch (IOException e) {
            throw new SQLException("Could not ping: " + e.getMessage(), CONNECTION_EXCEPTION.getSqlState(), e);
        } finally {
            lock.unlock();
        }
    }


    @Override
    public void setCatalog(final String database) throws SQLException {

        cmdPrologue();

        lock.lock();
        try {

            final SendChangeDbPacket packet = new SendChangeDbPacket(database);
            packet.send(writer);
            final Buffer buffer = packetFetcher.getReusableBuffer();

            if (buffer.getByteAt(0) == Packet.ERROR) {
                final ErrorPacket ep = new ErrorPacket(buffer);
                throw new SQLException("Could not select database '" + database + "' : " + ep.getMessage(),
                        ep.getSqlState(), ep.getErrorNumber());
            }

            this.database = database;

        } catch (IOException e) {
            throw new SQLException("Could not select database '" + database + "' :" + e.getMessage(), CONNECTION_EXCEPTION.getSqlState(), e);
        } finally {
            lock.unlock();
        }

    }

    /**
     * Cancels the current query - clones the current protocol and executes a query using the new connection.
     *
     * @throws SQLException never thrown
     * @throws IOException    if Host is not responding
     */
    @Override
    public void cancelCurrentQuery() throws SQLException, IOException {

        MasterProtocol copiedProtocol = new MasterProtocol(urlParser, new ReentrantLock());
        copiedProtocol.setHostAddress(getHostAddress());
        copiedProtocol.connect();
        //no lock, because there is already a query running that possessed the lock.
        copiedProtocol.executeQuery("KILL QUERY " + serverThreadId);
        copiedProtocol.close();

    }

    private void sendLocalFile(Results results, String fileName) throws IOException, SQLException {
        // Server request the local file (LOCAL DATA LOCAL INFILE)
        // We do accept general URLs, too. If the localInfileStream is
        // set, use that.
        int seq = 2;
        InputStream is;
        writer.setCompressSeqNo(2);
        if (localInfileInputStream == null) {

            if (!getUrlParser().getOptions().allowLocalInfile) {
                writer.writeEmptyPacket(seq++);
                packetFetcher.getReusableBuffer();
                throw new SQLException(
                        "Usage of LOCAL INFILE is disabled. To use it enable it via the connection property allowLocalInfile=true",
                        FEATURE_NOT_SUPPORTED.getSqlState());
            }

            //validate all defined interceptors
            ServiceLoader<LocalInfileInterceptor> loader = ServiceLoader.load(LocalInfileInterceptor.class);
            for (LocalInfileInterceptor interceptor : loader) {
                if (!interceptor.validate(fileName)) {
                    writer.writeEmptyPacket(seq++);
                    packetFetcher.getReusableBuffer();
                    throw new SQLException("LOCAL DATA LOCAL INFILE request to send local file named \""
                            + fileName + "\" not validated by interceptor \"" + interceptor.getClass().getName()
                            + "\"");
                }
            }

            try {
                URL url = new URL(fileName);
                is = url.openStream();
            } catch (IOException ioe) {
                try {
                    is = new FileInputStream(fileName);
                } catch (FileNotFoundException f) {
                    writer.writeEmptyPacket(seq++);
                    packetFetcher.getReusableBuffer();
                    throw new SQLException("Could not send file : " + f.getMessage(), "22000", f);
                }
            }

        } else {
            is = localInfileInputStream;
            localInfileInputStream = null;
        }

        writer.sendFile(is, seq);
        is.close();
        getResult(results);
    }

    /**
     * Get current autocommit status.
     *
     * @return autocommit status
     */
    @Override
    public boolean getAutocommit() {
        return ((serverStatus & ServerStatus.AUTOCOMMIT) != 0);
    }

    @Override
    public boolean inTransaction() {
        return ((serverStatus & ServerStatus.IN_TRANSACTION) != 0);
    }


    @Override
    public boolean hasMoreResults() {
        return moreResults;
    }

    public void closeExplicit() {
        this.explicitClosed = true;
        close();
    }


    /**
     * Deallocate prepare statement if not used anymore.
     *
     * @param serverPrepareResult allocation result
     * @throws SQLException if deallocation failed.
     */
    @Override
    public void releasePrepareStatement(ServerPrepareResult serverPrepareResult) throws SQLException {
        //If prepared cache is enable, the ServerPrepareResult can be shared in many PrepStatement,
        //so synchronised use count indicator will be decrement.
        serverPrepareResult.decrementShareCounter();

        //deallocate from server if not cached
        if (serverPrepareResult.canBeDeallocate()) {
            forceReleasePrepareStatement(serverPrepareResult.getStatementId());
        }
    }

    /**
     * Set max row retuen by a statement.
     *
     * @param max row number max value
     */
    public void setInternalMaxRows(long max) {
        if (maxRows != max) maxRows = max;
    }

    public long getMaxRows() {
        return maxRows;
    }

    @Override
    public void setMaxRows(long max) throws SQLException {
        if (maxRows != max) {
            if (max == 0) {
                executeQuery("set @@SQL_SELECT_LIMIT=DEFAULT");
            } else {
                executeQuery("set @@SQL_SELECT_LIMIT=" + max);
            }
            maxRows = max;
        }
    }

    @Override
    public void setLocalInfileInputStream(InputStream inputStream) {
        this.localInfileInputStream = inputStream;
    }

    /**
     * Returns the connection timeout in milliseconds.
     *
     * @return the connection timeout in milliseconds.
     * @throws SocketException if there is an error in the underlying protocol, such as a TCP error.
     */
    @Override
    public int getTimeout() throws SocketException {
        return this.socket.getSoTimeout();
    }

    /**
     * Sets the connection timeout.
     *
     * @param timeout the timeout, in milliseconds
     * @throws SocketException if there is an error in the underlying protocol, such as a TCP error.
     */
    @Override
    public void setTimeout(int timeout) throws SocketException {
        lock.lock();
        try {
            this.getOptions().socketTimeout = timeout;
            this.socket.setSoTimeout(timeout);
        } finally {
            lock.unlock();
        }
    }

    /**
     * Set transaction isolation.
     *
     * @param level transaction level.
     * @throws SQLException if transaction level is unknown
     */
    public void setTransactionIsolation(final int level) throws SQLException {
        cmdPrologue();
        lock.lock();
        try {
            String query = "SET SESSION TRANSACTION ISOLATION LEVEL";
            switch (level) {
                case Connection.TRANSACTION_READ_UNCOMMITTED:
                    query += " READ UNCOMMITTED";
                    break;
                case Connection.TRANSACTION_READ_COMMITTED:
                    query += " READ COMMITTED";
                    break;
                case Connection.TRANSACTION_REPEATABLE_READ:
                    query += " REPEATABLE READ";
                    break;
                case Connection.TRANSACTION_SERIALIZABLE:
                    query += " SERIALIZABLE";
                    break;
                default:
                    throw new SQLException("Unsupported transaction isolation level");
            }
            executeQuery(query);
            transactionIsolationLevel = level;
        } finally {
            lock.unlock();
        }
    }

    public int getTransactionIsolationLevel() {
        return transactionIsolationLevel;
    }

    private void checkClose() throws SQLException {
        if (!this.connected) throw new SQLException("Connection is close", "08000", 1220);
    }

    @Override
    public void getResult(Results results) throws SQLException {

        readPacket(results);

        //load additional results
        while (moreResults) {
            readPacket(results);
        }

    }

    /**
     * Read server response packet.
     *
     * @see <a href="https://mariadb.com/kb/en/mariadb/4-server-response-packets/">server response packets</a>
     *
     * @param results result object
     * @throws SQLException if sub-result connection fail
     */
    public void readPacket(Results results) throws SQLException {
        Buffer buffer;
        try {
            buffer = packetFetcher.getReusableBuffer();
        } catch (IOException e) {
            try {
                if (writer != null) {
                    writer.writeEmptyPacket(packetFetcher.getLastPacketSeq() + 1);
                    packetFetcher.getReusableBuffer();
                }
            } catch (IOException ee) {
            }
            throw new SQLException("Could not read packet: " + e.getMessage(), CONNECTION_EXCEPTION.getSqlState(), e);
        }

        switch (buffer.getByteAt(0)) {

            //*********************************************************************************************************
            //* OK response
            //*********************************************************************************************************
            case Packet.OK:
                readOkPacket(buffer, results);
                break;

            //*********************************************************************************************************
            //* ERROR response
            //*********************************************************************************************************
            case Packet.ERROR:
                throw readErrorPacket(buffer, results);

            //*********************************************************************************************************
            //* LOCAL INFILE response
            //*********************************************************************************************************
            case Packet.LOCAL_INFILE:
                readLocalInfilePacket(buffer, results);
                break;

            //*********************************************************************************************************
            //* ResultSet
            //*********************************************************************************************************
            default:
                readResultSet(buffer, results);
                break;

        }

    }

    /**
     * Read OK_Packet.
     *
     * @see <a href="https://mariadb.com/kb/en/mariadb/ok_packet/">OK_Packet</a>
     *
     * @param buffer current buffer
     * @param results result object
     * @throws SQLException if sub-result connection fail
     */
    public void readOkPacket(Buffer buffer, Results results) throws SQLException {
        buffer.skipByte(); //fieldCount
        final long updateCount = buffer.getLengthEncodedBinary();
        final long insertId = buffer.getLengthEncodedBinary();
        serverStatus = buffer.readShort();
        this.hasWarnings = (buffer.readShort() > 0);
        this.moreResults = ((serverStatus & ServerStatus.MORE_RESULTS_EXISTS) != 0);

        results.addStats(updateCount, insertId, moreResults);
    }


    /**
     * Read ERR_Packet.
     *
     * @see <a href="https://mariadb.com/kb/en/mariadb/err_packet/">ERR_Packet</a>
     *
     * @param buffer current buffer
     * @param results result object
     * @return SQLException if sub-result connection fail
     */
    public SQLException readErrorPacket(Buffer buffer, Results results) {
        this.moreResults = false;
        this.hasWarnings = false;
        buffer.skipByte();
        int errorNumber = buffer.readShort();
        String message;
        String sqlState;
        if (buffer.readByte() == '#') {
            sqlState = new String(buffer.readRawBytes(5));
            message = buffer.readString(StandardCharsets.UTF_8);
        } else {
            // Pre-4.1 message, still can be output in newer versions (e.g with 'Too many connections')
            buffer.position -= 1;
            message = new String(buffer.buf, buffer.position, buffer.limit - buffer.position, StandardCharsets.UTF_8);
            sqlState = "HY000";
        }
        results.addStatsError(false);
        removeActiveStreamingResult();
        return new SQLException(message, sqlState, errorNumber);
    }

    /**
     * Read Local_infile Packet.
     *
     * @see <a href="https://mariadb.com/kb/en/mariadb/local_infile-packet/">local_infile packet</a>
     *
     * @param buffer current buffer
     * @param results result object
     * @throws SQLException if sub-result connection fail
     */
    public void readLocalInfilePacket(Buffer buffer, Results results) throws SQLException {

        buffer.getLengthEncodedBinary(); //field count

        String fileName = buffer.readString(StandardCharsets.UTF_8);

        try {
            sendLocalFile(results, fileName);
        } catch (IOException e) {
            try {
                if (writer != null) {
                    writer.writeEmptyPacket(packetFetcher.getLastPacketSeq() + 1);
                    packetFetcher.getReusableBuffer();
                }
            } catch (IOException ee) {
            }
            throw new SQLNonTransientConnectionException("Could not read resultSet: " + e.getMessage(), CONNECTION_EXCEPTION.getSqlState(), e);
        }
    }

    /**
     * Read ResultSet Packet.
     *
     * @see <a href="https://mariadb.com/kb/en/mariadb/resultset/">resultSet packets</a>
     *
     * @param buffer current buffer
     * @param results result object
     * @throws SQLException if sub-result connection fail
     */
    public void readResultSet(Buffer buffer, Results results) throws SQLException {
        this.hasWarnings = false;
        this.moreResults = false;
        long fieldCount = buffer.getLengthEncodedBinary();

        try {

            //read columns information's
            ColumnInformation[] ci = new ColumnInformation[(int) fieldCount];
            for (int i = 0; i < fieldCount; i++) {
                ci[i] = new ColumnInformation(packetFetcher.getPacket());
            }

            //read EOF packet
            //EOF status is mandatory because :
            // - Call query will have an callable resultSet for OUT parameters
            //   -> this resultSet must be identified and not listed in JDBC statement.getResultSet()
            // - after a callable resultSet, a OK packet is send, but mysql does send the  a bad "more result flag",
            //so this flag is absolutely needed ! capability CLIENT_DEPRECATE_EOF must never be implemented.
            Buffer bufferEof = packetFetcher.getReusableBuffer();
            if (bufferEof.readByte() != Packet.EOF) {
                throw new SQLException("Packets out of order when reading field packets, expected was EOF stream. "
                        + "Packet contents (hex) = " + Utils.hexdump(bufferEof.buf, options.maxQuerySizeToLog, 0, bufferEof.position));
            }
            bufferEof.skipBytes(2); //Skip warningCount
            boolean callableResult = (bufferEof.readShort() & ServerStatus.PS_OUT_PARAMETERS) != 0;


            //read resultSet
            SelectResultSet selectResultSet = new SelectResultSet(ci, results, this, packetFetcher, callableResult);
            results.addResultSet(selectResultSet, moreResults);

        } catch (IOException e) {
            throw new SQLException("Could not read result set: " + e.getMessage(), CONNECTION_EXCEPTION.getSqlState(), e);
        }
    }

    public void prologProxy(ServerPrepareResult serverPrepareResult, long maxRows, boolean hasProxy,
                            MariaDbConnection connection, BaseStatement statement) throws SQLException {
        prolog(maxRows, hasProxy, connection, statement);
    }

    /**
     * Preparation before command.
     *
     * @param maxRows         query max rows
     * @param hasProxy        has proxy
     * @param connection      current connection
     * @param statement       current statement
     * @throws SQLException if any error occur.
     */
    public void prolog(long maxRows, boolean hasProxy, MariaDbConnection connection, BaseStatement statement)
            throws SQLException {
        if (explicitClosed) {
            throw new SQLException("execute() is called on closed connection");
        }
        //old failover handling
        if (!hasProxy) {
            if (shouldReconnectWithoutProxy()) {
                try {
                    connectWithoutProxy();
                } catch (SQLException qe) {
                    ExceptionMapper.throwException(qe, connection, statement);
                }
            }
        }

        try {
            setMaxRows(maxRows);
        } catch (SQLException qe) {
            ExceptionMapper.throwException(qe, connection, statement);
        }

        connection.reenableWarnings();
    }

    public ServerPrepareResult addPrepareInCache(String key, ServerPrepareResult serverPrepareResult) {
        return serverPrepareStatementCache.put(key, serverPrepareResult);
    }


    private void cmdPrologue() throws SQLException {

        //load active result if any so buffer are clean for next query
        if (activeStreamingResult != null) {
            activeStreamingResult.loadFully(false, this);
            activeStreamingResult = null;
        }

<<<<<<< HEAD
=======
        if (activeFutureTask != null) {
            //wait for remaining batch result to be read, to ensure correct connection state
            try {
                activeFutureTask.get();
            } catch (ExecutionException executionException) {
                //last batch exception are to be discarded
            } catch (InterruptedException interruptedException) {
                Thread.currentThread().interrupt();
                throw new QueryException("Interrupted reading remaining batch response ", -1,
                        INTERRUPTED_EXCEPTION.getSqlState(), interruptedException);
            } finally {
                //bulk can prepare, and so if prepare cache is enable, can replace an already cached prepareStatement
                //this permit to release those old prepared statement without conflict.
                forceReleaseWaitingPrepareStatement();
            }
            activeFutureTask = null;
        }

>>>>>>> a8dac314
        this.moreResults = false;

        if (!this.connected) throw new SQLException("Connection is close", "08000", 1220);

    }

    /**
     * Set current state after a failover.
     *
     * @param maxRows current Max rows
     * @param transactionIsolationLevel current transactionIsolationLevel
     * @param database current database
     * @param autocommit current autocommit state
     * @throws SQLException if any error occur.
     */
    //TODO set all client affected variables when implementing CONJ-319
    public void resetStateAfterFailover(long maxRows, int transactionIsolationLevel, String database, boolean autocommit) throws SQLException {
        setMaxRows(maxRows);

        if (transactionIsolationLevel != 0) {
            setTransactionIsolation(transactionIsolationLevel);
        }

        if (database != null && !"".equals(database) && !getDatabase().equals(database)) {
            setCatalog(database);
        }

        if (getAutocommit() != autocommit) {
            executeQuery("set autocommit=" + (autocommit ? "1" : "0"));
        }
    }


    /**
     * Specific failover for MaxAllowedPacketException.
     *
     * That differ from other, since command cannot be relaunched.
     *
     * @param message exception message
     * @param initialException initial MaxAllowedPacketException
     * @return resulting exception to thrown.
     */
    private SQLException handleMaxAllowedFailover(String message, MaxAllowedPacketException initialException) {
        SQLException returningException = new SQLNonTransientConnectionException(message, UNDEFINED_SQLSTATE.getSqlState(), initialException);

        if (initialException.isMustReconnect()) {
            try {
                connect();
            } catch (SQLException queryException) {
                return new SQLNonTransientConnectionException(message, CONNECTION_EXCEPTION.getSqlState(), initialException);
            }

            try {
                resetStateAfterFailover(getMaxRows(), getTransactionIsolationLevel(), getDatabase(), getAutocommit());
            } catch (SQLException queryException) {
                returningException.setNextException(
                        new SQLException("reconnection succeed, but resetting previous state failed",
                        UNDEFINED_SQLSTATE.getSqlState(), queryException));
            }
        }

        return returningException;
    }

    public void setActiveFutureTask(FutureTask activeFutureTask) {
        this.activeFutureTask = activeFutureTask;
    }

}<|MERGE_RESOLUTION|>--- conflicted
+++ resolved
@@ -70,11 +70,8 @@
 import org.mariadb.jdbc.internal.util.dao.ClientPrepareResult;
 import org.mariadb.jdbc.internal.util.dao.PrepareResult;
 import org.mariadb.jdbc.internal.util.dao.ServerPrepareResult;
-<<<<<<< HEAD
-=======
 import org.mariadb.jdbc.LocalInfileInterceptor;
 import org.mariadb.jdbc.internal.util.scheduler.SchedulerServiceProviderHolder;
->>>>>>> a8dac314
 
 import java.io.*;
 import java.net.SocketException;
@@ -113,9 +110,6 @@
 
     public AbstractQueryProtocol(final UrlParser urlParser, final ReentrantLock lock) {
         super(urlParser, lock);
-<<<<<<< HEAD
-        logQuery = new LogQueryTool(options);
-=======
         if (options.useBatchMultiSend && readScheduler == null) {
             synchronized (AbstractQueryProtocol.class) {
                 if (readScheduler == null) {
@@ -123,7 +117,7 @@
                 }
             }
         }
->>>>>>> a8dac314
+        logQuery = new LogQueryTool(options);
     }
 
     public void executeQuery(final String sql) throws SQLException {
@@ -443,7 +437,7 @@
                 getResult(results);
 
                 if (Thread.currentThread().isInterrupted()) {
-                    throw new QueryException("Interrupted during batch", -1, INTERRUPTED_EXCEPTION.getSqlState());
+                    throw new SQLException("Interrupted during batch", INTERRUPTED_EXCEPTION.getSqlState(), -1);
                 }
 
             } while (currentIndex < totalParameterList);
@@ -1237,8 +1231,6 @@
             activeStreamingResult = null;
         }
 
-<<<<<<< HEAD
-=======
         if (activeFutureTask != null) {
             //wait for remaining batch result to be read, to ensure correct connection state
             try {
@@ -1247,8 +1239,8 @@
                 //last batch exception are to be discarded
             } catch (InterruptedException interruptedException) {
                 Thread.currentThread().interrupt();
-                throw new QueryException("Interrupted reading remaining batch response ", -1,
-                        INTERRUPTED_EXCEPTION.getSqlState(), interruptedException);
+                throw new SQLException("Interrupted reading remaining batch response ",
+                        INTERRUPTED_EXCEPTION.getSqlState(), -1, interruptedException);
             } finally {
                 //bulk can prepare, and so if prepare cache is enable, can replace an already cached prepareStatement
                 //this permit to release those old prepared statement without conflict.
@@ -1257,7 +1249,6 @@
             activeFutureTask = null;
         }
 
->>>>>>> a8dac314
         this.moreResults = false;
 
         if (!this.connected) throw new SQLException("Connection is close", "08000", 1220);
