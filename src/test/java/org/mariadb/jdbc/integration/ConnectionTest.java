// SPDX-License-Identifier: LGPL-2.1-or-later
// Copyright (c) 2012-2014 Monty Program Ab
// Copyright (c) 2015-2021 MariaDB Corporation Ab

package org.mariadb.jdbc.integration;

import static org.junit.jupiter.api.Assertions.*;

import java.sql.*;
import java.sql.Connection;
import java.sql.Statement;
import java.util.Locale;
import java.util.Properties;
import java.util.Timer;
import java.util.TimerTask;
import java.util.concurrent.Executor;
import org.junit.jupiter.api.*;
import org.mariadb.jdbc.*;
import org.mariadb.jdbc.integration.util.SocketFactoryBasicTest;
import org.mariadb.jdbc.integration.util.SocketFactoryTest;

@DisplayName("Connection Test")
public class ConnectionTest extends Common {

  @BeforeAll
  public static void beforeAll2() throws SQLException {
    createSequenceTables();
  }

  @Test
  public void isValid() throws SQLException {
    Connection sharedConn = DriverManager.getConnection(mDefUrl);
    assertTrue(sharedConn.isValid(2000));
    sharedConn.close();
    assertFalse(sharedConn.isValid(2000));
  }

  @Test
  public void tcpKeepAlive() throws SQLException {
    try (Connection con = createCon("&tcpKeepAlive=false")) {
      con.isValid(1);
    }
  }

  @Test
  void isValidWrongValue() {
    try {
      sharedConn.isValid(-2000);
      fail("most have thrown an error");
    } catch (SQLException e) {
      assertTrue(e.getMessage().contains("the value supplied for timeout is negative"));
    }
  }

  @Test
  void missingHost() {
    assertThrowsContains(
        SQLException.class,
        () -> DriverManager.getConnection("jdbc:mariadb:///db"),
        "hostname must be set to connect socket if not using local socket or pipe");
    assertThrowsContains(
        SQLException.class,
        () -> DriverManager.getConnection("jdbc:mariadb:///db?socketFactory=test"),
        "hostname must be set to connect socket");
  }

  @Test
  void socketTimeout() throws SQLException {
    Assumptions.assumeTrue(
        !"maxscale".equals(System.getenv("srv"))
            && !"skysql".equals(System.getenv("srv"))
            && !"skysql-ha".equals(System.getenv("srv"))
            && !isXpand());

    try (Connection con = createCon("&socketTimeout=50")) {
      assertEquals(50, con.getNetworkTimeout());
      Statement stmt = con.createStatement();
      stmt.execute("SELECT 1");
      Common.assertThrowsContains(SQLException.class, () -> stmt.execute("SELECT SLEEP(0.1)"), "");
    }

    try (Connection con = createCon("&socketTimeout=500")) {
      assertEquals(500, con.getNetworkTimeout());
      Statement stmt = con.createStatement();
      stmt.execute("SELECT SLEEP(0.1)");
      Common.assertThrowsContains(SQLException.class, () -> stmt.execute("SELECT SLEEP(1)"), "");
    }

    try (Connection con = createCon("&socketTimeout=0")) {
      assertEquals(0, con.getNetworkTimeout());
      Statement stmt = con.createStatement();
      stmt.execute("SELECT SLEEP(0.5)");
    }
  }

  @Test
  public void autoCommit() throws SQLException {
    Connection con = DriverManager.getConnection(mDefUrl);
    assertTrue(con.getAutoCommit());
    con.setAutoCommit(false);
    assertFalse(con.getAutoCommit());
    con.setAutoCommit(false);
    assertFalse(con.getAutoCommit());
    con.setAutoCommit(true);
    assertTrue(con.getAutoCommit());
    con.setAutoCommit(true);
    assertTrue(con.getAutoCommit());
    Statement stmt = con.createStatement();
    stmt.execute("SET autocommit=false");
    assertFalse(con.getAutoCommit());
    con.close();
  }

  @Test
  public void initSQL() throws SQLException {
    try (Connection con = createCon("&initSql=SET @myVar='YourVar'")) {
      Statement stmt = con.createStatement();
      ResultSet rs = stmt.executeQuery("SELECT @myVar");
      assertTrue(rs.next());
      assertEquals("YourVar", rs.getString(1));
    }
  }

  @Test
  public void nativeSQL() throws SQLException {
    String[] inputs =
        new String[] {
          "select {fn TIMESTAMPDIFF ( SQL_TSI_HOUR, {fn convert('SQL_', SQL_INTEGER)})}, {fn TIMESTAMPDIFF (HOUR, {fn convert  ('sQL_'   , SQL_INTEGER)})}",
          "{call foo({fn now()})} //end",
          "{call foo({fn '{' now()} /* {test}# \"'\" */) \"\\\"'#\" '\"\\''} #{test2}",
          "{  call foo({fn now()})}",
          "{\r\ncall foo({fn now()})}",
          "{\r\n  call foo({fn now()})}",
          "{call foo(/*{fn now()}*/)}",
          "{CALL foo({fn now() /* -- * */ -- test \n })}",
          "{?=call foo({fn now()})}",
          "SELECT 'David_' LIKE 'David|_' {escape '|'}",
          "select {fn dayname ({fn abs({fn now()})})}",
          "{d '1997-05-24'}",
          "{d'1997-05-24'}",
          "{\nt'10:30:29'}",
          "{t '10:30:29'}",
          "{t'10:30:29'}",
          "{ts '1997-05-24 10:30:29.123'}",
          "{ts'1997-05-24 10:30:29.123'}",
          "'{string data with { or } will not be altered'",
          "`{string data with { or } will not be altered`",
          "--  Also note that you can safely include { and } in comments",
          "SELECT * FROM {oj TABLE1 LEFT OUTER JOIN TABLE2 ON DEPT_NO = 003420930}"
        };
    String[] outputs =
        new String[] {
          "select TIMESTAMPDIFF ( HOUR, convert('SQL_', INTEGER)), TIMESTAMPDIFF (HOUR, convert  ('sQL_'   , INTEGER))",
          "call foo(now()) //end",
          "call foo('{' now() /* {test}# \"'\" */) \"\\\"'#\" '\"\\'' #{test2}",
          "call foo(now())",
          "call foo(now())",
          "call foo(now())",
          "call foo(/*{fn now()}*/)",
          "CALL foo(now() /* -- * */ -- test \n )",
          "?=call foo(now())",
          "SELECT 'David_' LIKE 'David|_' escape '|'",
          "select dayname (abs(now()))",
          "'1997-05-24'",
          "'1997-05-24'",
          "'10:30:29'",
          "'10:30:29'",
          "'10:30:29'",
          "'1997-05-24 10:30:29.123'",
          "'1997-05-24 10:30:29.123'",
          "'{string data with { or } will not be altered'",
          "`{string data with { or } will not be altered`",
          "--  Also note that you can safely include { and } in comments",
          "SELECT * FROM TABLE1 LEFT OUTER JOIN TABLE2 ON DEPT_NO = 003420930"
        };
    for (int i = 0; i < inputs.length; i++) {
      assertEquals(outputs[i], sharedConn.nativeSQL(inputs[i]));
    }
    assertEquals(
        "INSERT INTO TEST_SYNTAX_ERROR(str_value, json_value) VALUES ('abc\\\\', '{\"data\": \"test\"}')",
        sharedConn.nativeSQL(
            "INSERT INTO TEST_SYNTAX_ERROR(str_value, json_value) VALUES ('abc\\\\', '{\"data\": \"test\"}')"));

    try {
      sharedConn.nativeSQL("{call foo({fn now())}");
      fail("most have thrown an error");
    } catch (SQLException e) {
      assertTrue(
          e.getMessage().contains("Invalid escape sequence , missing closing '}' character in '"));
    }

    try {
      sharedConn.nativeSQL("{call foo({unknown} )}");
      fail("most have thrown an error");
    } catch (SQLException e) {
      assertTrue(e.getMessage().contains("unknown escape sequence {unknown}"));
    }
  }

  @Test
  public void nativeSQLNoBackSlash() throws SQLException {
    try (Connection con = createCon()) {
      java.sql.Statement stmt = con.createStatement();
      stmt.execute("SET sql_mode = concat(@@sql_mode,',NO_BACKSLASH_ESCAPES')");
      assertEquals("call foo('{' now())", con.nativeSQL("{call foo({fn '{' now()})}"));
    }
  }

  @Test
  public void nativeSqlTest() throws SQLException {
    String exp;
    if (isMariaDBServer() || minVersion(8, 0, 17)) {
      exp =
          "SELECT convert(foo(a,b,c), SIGNED INTEGER)"
              + ", convert(convert(?, CHAR), SIGNED INTEGER)"
              + ", 1=?"
              + ", 1=?"
              + ", convert(?,   SIGNED INTEGER   )"
              + ",  convert (?,   SIGNED INTEGER   )"
              + ", convert(?, UNSIGNED INTEGER)"
              + ", convert(?, BINARY)"
              + ", convert(?, BINARY)"
              + ", convert(?, BINARY)"
              + ", convert(?, BINARY)"
              + ", convert(?, BINARY)"
              + ", convert(?, CHAR)"
              + ", convert(?, CHAR)"
              + ", convert(?, CHAR)"
              + ", convert(?, CHAR)"
              + ", convert(?, CHAR)"
              + ", convert(?, CHAR)"
              + ", convert(?, CHAR)"
              + ", convert(?, CHAR)"
              + ", convert(?, CHAR)"
              + ", convert(?, CHAR)"
              + ", convert(?, CHAR)"
              + ", convert(?, DOUBLE)"
              + ", convert(?, DOUBLE)"
              + ", convert(?, DECIMAL)"
              + ", convert(?, DECIMAL)"
              + ", convert(?, DECIMAL)"
              + ", convert(?, DATETIME)"
              + ", convert(?, DATETIME)";
    } else {
      exp =
          "SELECT convert(foo(a,b,c), SIGNED INTEGER)"
              + ", convert(convert(?, CHAR), SIGNED INTEGER)"
              + ", 1=?"
              + ", 1=?"
              + ", convert(?,   SIGNED INTEGER   )"
              + ",  convert (?,   SIGNED INTEGER   )"
              + ", convert(?, UNSIGNED INTEGER)"
              + ", convert(?, BINARY)"
              + ", convert(?, BINARY)"
              + ", convert(?, BINARY)"
              + ", convert(?, BINARY)"
              + ", convert(?, BINARY)"
              + ", convert(?, CHAR)"
              + ", convert(?, CHAR)"
              + ", convert(?, CHAR)"
              + ", convert(?, CHAR)"
              + ", convert(?, CHAR)"
              + ", convert(?, CHAR)"
              + ", convert(?, CHAR)"
              + ", convert(?, CHAR)"
              + ", convert(?, CHAR)"
              + ", convert(?, CHAR)"
              + ", convert(?, CHAR)"
              + ", 0.0+?"
              + ", 0.0+?"
              + ", convert(?, DECIMAL)"
              + ", convert(?, DECIMAL)"
              + ", convert(?, DECIMAL)"
              + ", convert(?, DATETIME)"
              + ", convert(?, DATETIME)";
    }

    assertEquals(
        exp,
        sharedConn.nativeSQL(
            "SELECT {fn convert(foo(a,b,c), SQL_BIGINT)}"
                + ", {fn convert({fn convert(?, SQL_VARCHAR)}, SQL_BIGINT)}"
                + ", {fn convert(?, SQL_BOOLEAN )}"
                + ", {fn convert(?, BOOLEAN)}"
                + ", {fn convert(?,   SMALLINT   )}"
                + ", {fn  convert (?,   TINYINT   )}"
                + ", {fn convert(?, SQL_BIT)}"
                + ", {fn convert(?, SQL_BLOB)}"
                + ", {fn convert(?, SQL_VARBINARY)}"
                + ", {fn convert(?, SQL_LONGVARBINARY)}"
                + ", {fn convert(?, SQL_ROWID)}"
                + ", {fn convert(?, SQL_BINARY)}"
                + ", {fn convert(?, SQL_NCHAR)}"
                + ", {fn convert(?, SQL_CLOB)}"
                + ", {fn convert(?, SQL_NCLOB)}"
                + ", {fn convert(?, SQL_DATALINK)}"
                + ", {fn convert(?, SQL_VARCHAR)}"
                + ", {fn convert(?, SQL_NVARCHAR)}"
                + ", {fn convert(?, SQL_LONGVARCHAR)}"
                + ", {fn convert(?, SQL_LONGNVARCHAR)}"
                + ", {fn convert(?, SQL_SQLXML)}"
                + ", {fn convert(?, SQL_LONGNCHAR)}"
                + ", {fn convert(?, SQL_CHAR)}"
                + ", {fn convert(?, SQL_FLOAT)}"
                + ", {fn convert(?, SQL_DOUBLE)}"
                + ", {fn convert(?, SQL_DECIMAL)}"
                + ", {fn convert(?, SQL_REAL)}"
                + ", {fn convert(?, SQL_NUMERIC)}"
                + ", {fn convert(?, SQL_TIMESTAMP)}"
                + ", {fn convert(?, SQL_DATETIME)}"));
  }

  @Test
  public void doubleBackslash() throws SQLException {
    java.sql.Statement stmt = sharedConn.createStatement();
    stmt.setEscapeProcessing(true);
    stmt.execute("DROP TABLE IF EXISTS TEST_SYNTAX_ERROR");
    stmt.execute(
        "CREATE TABLE TEST_SYNTAX_ERROR("
            + "     id INTEGER unsigned NOT NULL AUTO_INCREMENT, "
            + "     str_value MEDIUMTEXT CHARACTER SET utf8mb4 NOT NULL,"
            + "     json_value  MEDIUMTEXT CHARACTER SET utf8mb4 NOT NULL, "
            + "    PRIMARY KEY ( id ))");
    stmt.execute(
        "INSERT INTO TEST_SYNTAX_ERROR(str_value, json_value) VALUES ('abc\\\\', '{\"data\": \"test\"}')");
  }

  @Test
  public void databaseStateChange() throws SQLException {
    Assumptions.assumeTrue(
        (isMariaDBServer() && minVersion(10, 2, 0)) || (!isMariaDBServer() && minVersion(5, 7, 0)));
    try (Connection connection = createCon()) {
      try (Statement stmt = connection.createStatement()) {
        stmt.execute("drop database if exists _test_db");
        stmt.execute("create database _test_db");
        ResultSet rs = stmt.executeQuery("SELECT DATABASE()");
        rs.next();
        assertEquals(rs.getString(1), connection.getCatalog());
        stmt.execute("USE _test_db");
        assertEquals("_test_db", connection.getCatalog());
        stmt.execute("drop database _test_db");
      }
    }
  }

  @Test
  public void catalog() throws SQLException {
    Assumptions.assumeTrue(
        (isMariaDBServer() && minVersion(10, 2, 0)) || (!isMariaDBServer() && minVersion(5, 7, 0)));
    try (Connection connection = createCon()) {
      try (Statement stmt = connection.createStatement()) {
        stmt.execute("drop database if exists _test_db");
        stmt.execute("create database _test_db");
        ResultSet rs = stmt.executeQuery("SELECT DATABASE()");
        rs.next();
        String initialCatalog = connection.getCatalog();
        assertEquals(rs.getString(1), initialCatalog);
        connection.setCatalog(initialCatalog);
        assertEquals(initialCatalog, connection.getCatalog());
        connection.setCatalog("_test_db");
        assertEquals("_test_db", connection.getCatalog());
        stmt.execute("USE _test_db");
        assertEquals("_test_db", connection.getCatalog());
        connection.setCatalog(null);
        assertEquals("_test_db", connection.getCatalog());
        connection.setCatalog("_test_db");
        assertEquals("_test_db", connection.getCatalog());
        stmt.execute("drop database _test_db");
        assertTrue(connection.getCatalog() == null || "_test_db".equals(connection.getCatalog()));
      }
    }
  }

  @Test
  public void checkFixedData() throws SQLException {
    sharedConn.unwrap(java.sql.Connection.class);
    Common.assertThrowsContains(
        SQLException.class,
        () -> sharedConn.unwrap(String.class),
        "The receiver is not a wrapper for java.lang.String");
    assertTrue(sharedConn.createBlob() instanceof Blob);
    assertTrue(sharedConn.createClob() instanceof Clob);
    assertTrue(sharedConn.createNClob() instanceof NClob);
    assertThrows(SQLException.class, () -> sharedConn.createSQLXML());
    assertThrows(SQLException.class, () -> sharedConn.createArrayOf("", null));
    assertThrows(SQLException.class, () -> sharedConn.createStruct("", null));
    assertNull(sharedConn.getSchema());
    sharedConn.setSchema("fff");
    assertNull(sharedConn.getSchema());
  }

  @Test
  public void clientInfo() throws SQLException {
    assertTrue(sharedConn.getClientInfo().isEmpty());
    sharedConn.setClientInfo("some", "value");
    Properties props = new Properties();
    props.put("another", "one");
    props.put("and another", "two");
    sharedConn.setClientInfo(props);
    assertEquals(3, sharedConn.getClientInfo().size());
    assertEquals("value", sharedConn.getClientInfo("some"));
    assertNull(sharedConn.getClientInfo("some33"));
  }

  @Test
  public void abortTestAlreadyClosed() throws SQLException {
    Connection connection = createCon();
    connection.close();
    Executor executor = Runnable::run;
    connection.abort(executor);
  }

  @Test
  public void abortTestNoExecutor() {
    try {
      sharedConn.abort(null);
    } catch (SQLException e) {
      assertTrue(e.getMessage().contains("Cannot abort the connection: null executor passed"));
    }
  }

  @Test
  public void abortClose() throws Throwable {
    Connection connection = createCon();
    Statement stmt = connection.createStatement();
    stmt.setFetchSize(1);
    ResultSet rs =
        stmt.executeQuery(
            "select * from information_schema.columns as c1, "
                + "information_schema.tables, information_schema.tables as t2");
    assertTrue(rs.next());
    connection.abort(Runnable::run);
    // must still work

    Thread.sleep(20);
    try {
      assertTrue(rs.next());
      fail();
    } catch (SQLException sqle) {
      assertTrue(sqle.getMessage().contains("Operation not permit on a closed resultSet"));
    }
  }

  @Test
  public void verificationAbort() throws Throwable {
    Timer timer = new Timer();
    try (Connection connection = createCon()) {
      timer.schedule(
          new TimerTask() {
            @Override
            public void run() {
              try {
                connection.abort(Runnable::run);
              } catch (SQLException sqle) {
                fail(sqle.getMessage());
              }
            }
          },
          10);

      Statement stmt = connection.createStatement();
      assertThrows(
          SQLException.class,
          () ->
              stmt.executeQuery(
                  "select * from information_schema.columns as c1,  information_schema.tables, information_schema.tables as t2"));
    }
  }

  @Test
  public void networkTimeoutTest() throws SQLException {
    try (Connection connection = createCon()) {
      assertEquals(0, connection.getNetworkTimeout());
      int timeout = 1000;

      Executor executor = Runnable::run;
      connection.setNetworkTimeout(executor, timeout);
      connection.isValid(2);
      assertEquals(timeout, connection.getNetworkTimeout());

      try {
        Statement stmt = connection.createStatement();
        stmt.execute("select sleep(2)");
        fail("Network timeout is " + timeout / 1000 + "sec, but slept for 2 sec");
      } catch (SQLException sqlex) {
        assertTrue(connection.isClosed());
      }
    }
  }

  @Test
  public void testConnectionAttributes() throws Exception {
    // check if performance_schema is ON
    Statement stmt = sharedConn.createStatement();
    ResultSet res = stmt.executeQuery("show variables like 'performance_schema'");
    if (res.next()) {
      Assumptions.assumeFalse(res.getString("Value").equals("OFF"));

      try (Connection connection = createCon()) {
        Statement attributeStatement = connection.createStatement();
        ResultSet result =
            attributeStatement.executeQuery(
                "select * from performance_schema.session_connect_attrs where ATTR_NAME='_server_host' and processlist_id = connection_id()");
        while (result.next()) {
          String strVal = result.getString("ATTR_VALUE");
          assertEquals(Configuration.parse(mDefUrl).addresses().get(0).host, strVal);
        }
      }
    }
  }

  @Test
  public void isolationLevel() throws SQLException {
    java.sql.Connection connection = createCon();
    int[] levels =
        new int[] {
          java.sql.Connection.TRANSACTION_READ_UNCOMMITTED,
          java.sql.Connection.TRANSACTION_READ_COMMITTED,
          java.sql.Connection.TRANSACTION_SERIALIZABLE,
          java.sql.Connection.TRANSACTION_REPEATABLE_READ
        };
    for (int level : levels) {
      connection.setTransactionIsolation(level);
      assertEquals(level, connection.getTransactionIsolation());
    }
    connection.close();
    assertThrows(
        SQLException.class,
        () -> connection.setTransactionIsolation(Connection.TRANSACTION_READ_UNCOMMITTED));

    try (java.sql.Connection con2 = createCon()) {
      try {
        con2.setTransactionIsolation(10_000);
        fail();
      } catch (SQLException e) {
        assertTrue(e.getMessage().contains("Unsupported transaction isolation level"));
      }
    }
  }

  @Test
  public void savepointTest() throws SQLException {
    try (Connection con = createCon()) {
      Statement stmt = con.createStatement();
      stmt.execute("CREATE TEMPORARY TABLE spt(test varchar(10))");
      con.setAutoCommit(false);
      stmt.executeUpdate("INSERT INTO spt values('hej1')");
      stmt.executeUpdate("INSERT INTO spt values('hej2')");
      Savepoint savepoint = con.setSavepoint("ye`\\\\`p");
      stmt.executeUpdate("INSERT INTO spt  values('hej3')");
      stmt.executeUpdate("INSERT INTO spt values('hej4')");
      assertEquals("ye``\\\\``p", savepoint.getSavepointName());
      Common.assertThrowsContains(
          SQLException.class,
          savepoint::getSavepointId,
          "Cannot retrieve savepoint id of a named savepoint");
      con.rollback(savepoint);
      stmt.executeUpdate("INSERT INTO spt values('hej5')");
      stmt.executeUpdate("INSERT INTO spt values('hej6')");
      con.commit();
      ResultSet rs = stmt.executeQuery("SELECT * FROM spt");
      assertTrue(rs.next());
      assertEquals("hej1", rs.getString(1));
      assertTrue(rs.next());
      assertEquals("hej2", rs.getString(1));
      assertTrue(rs.next());
      assertEquals("hej5", rs.getString(1));
      assertTrue(rs.next());
      assertEquals("hej6", rs.getString(1));
      assertFalse(rs.next());
    }
  }

  @Test
  public void netWorkTimeout() throws SQLException {
    Connection con = createCon();
    Common.assertThrowsContains(
        SQLException.class,
        () -> con.setNetworkTimeout(Runnable::run, -200),
        "Connection.setNetworkTimeout cannot be called with a negative timeout");
    con.close();
    Common.assertThrowsContains(
        SQLException.class,
        () -> con.setNetworkTimeout(Runnable::run, 200),
        "Connection.setNetworkTimeout cannot be called on a closed connection");
  }

  @Test
  public void savepointUnname() throws SQLException {
    try (Connection con = createCon()) {
      Statement stmt = con.createStatement();
      stmt.execute("CREATE TEMPORARY TABLE spt(test varchar(10))");
      con.setAutoCommit(false);
      stmt.executeUpdate("INSERT INTO spt values('hej1')");
      stmt.executeUpdate("INSERT INTO spt values('hej2')");
      Savepoint savepoint = con.setSavepoint();
      stmt.executeUpdate("INSERT INTO spt  values('hej3')");
      stmt.executeUpdate("INSERT INTO spt values('hej4')");
      assertTrue(savepoint.getSavepointId() > 0);
      Common.assertThrowsContains(
          SQLException.class,
          savepoint::getSavepointName,
          "Cannot retrieve savepoint name of an unnamed savepoint");
      con.rollback(savepoint);
      Common.assertThrowsContains(
          SQLException.class, () -> con.rollback(new MySavepoint()), "Unknown savepoint type");
      stmt.executeUpdate("INSERT INTO spt values('hej5')");
      stmt.executeUpdate("INSERT INTO spt values('hej6')");
      con.commit();
      con.commit();
      ResultSet rs = stmt.executeQuery("SELECT * FROM spt");
      assertTrue(rs.next());
      assertEquals("hej1", rs.getString(1));
      assertTrue(rs.next());
      assertEquals("hej2", rs.getString(1));
      assertTrue(rs.next());
      assertEquals("hej5", rs.getString(1));
      assertTrue(rs.next());
      assertEquals("hej6", rs.getString(1));
      assertFalse(rs.next());
    }
  }

  @Test
  public void releaseSavepoint() throws SQLException {
    try (Connection con = createCon()) {
      Statement stmt = con.createStatement();
      stmt.execute("CREATE TEMPORARY TABLE spt(test varchar(10)) ");
      con.setAutoCommit(false);
      stmt.executeUpdate("INSERT INTO spt values('hej1')");
      stmt.executeUpdate("INSERT INTO spt values('hej2')");
      Savepoint savepoint = con.setSavepoint();
      stmt.executeUpdate("INSERT INTO spt  values('hej3')");
      stmt.executeUpdate("INSERT INTO spt values('hej4')");
      con.releaseSavepoint(savepoint);
      Common.assertThrowsContains(
          SQLException.class,
          () -> con.releaseSavepoint(new MySavepoint()),
          "Unknown savepoint type");
      stmt.executeUpdate("INSERT INTO spt values('hej5')");
      stmt.executeUpdate("INSERT INTO spt values('hej6')");
      con.commit();
      ResultSet rs = stmt.executeQuery("SELECT * FROM spt");
      for (int i = 1; i < 7; i++) {
        assertTrue(rs.next());
        assertEquals("hej" + i, rs.getString(1));
      }
      assertFalse(rs.next());
    }
  }

  static class MySavepoint implements Savepoint {
    @Override
    public int getSavepointId() throws SQLException {
      return 0;
    }

    @Override
    public String getSavepointName() throws SQLException {
      return null;
    }
  }

  @Nested
  @DisplayName("Transaction Test")
  class Transaction {

    @Test
    public void testProperRollback() throws Exception {
      java.sql.Statement stmt = sharedConn.createStatement();
      try {
        stmt.execute("CREATE TABLE tx_prim_key(id int not null primary key) engine=innodb");
        stmt.execute(
            "CREATE TABLE tx_fore_key (id int not null primary key, id_ref int not null, "
                + "foreign key (id_ref) references tx_prim_key(id) on delete restrict on update restrict) "
                + "engine=innodb");
        stmt.executeUpdate("insert into tx_prim_key(id) values(32)");
        stmt.executeUpdate("insert into tx_fore_key(id, id_ref) values(42, 32)");

        // 2. try to delete entry in Primary table in a transaction - which will fail due
        // foreign key.
        sharedConn.setAutoCommit(false);
        try (java.sql.Statement st = sharedConn.createStatement()) {
          st.executeUpdate("delete from tx_prim_key where id = 32");
          sharedConn.commit();
          fail("Expected SQLException");
        } catch (SQLException e) {
          // This exception is expected
          assertTrue(
              e.getMessage().contains("a foreign key constraint fails")
                  || e.getMessage().contains("Foreign key constraint violation"));
          sharedConn.rollback();
        }

        try (java.sql.Connection conn2 = createCon();
            java.sql.Statement st = conn2.createStatement()) {
          st.setQueryTimeout(30000);
          st.executeUpdate("delete from tx_fore_key where id = 42");
          st.executeUpdate("delete from tx_prim_key where id = 32");
        }

      } finally {
        stmt.execute("drop table if exists tx_fore_key");
        stmt.execute("drop table if exists tx_prim_key");
      }
    }

    @Test
    public void transactionTest() throws SQLException {
      Statement stmt = sharedConn.createStatement();
      try {
        stmt.execute(
            "CREATE TABLE transaction_test "
                + "(id int not null primary key auto_increment, test varchar(20)) "
                + "engine=innodb");
        sharedConn.setAutoCommit(false);
        stmt.executeUpdate("INSERT INTO transaction_test (test) VALUES ('heja')");
        stmt.executeUpdate("INSERT INTO transaction_test (test) VALUES ('japp')");
        sharedConn.commit();
        ResultSet rs = stmt.executeQuery("SELECT * FROM transaction_test");
        assertEquals(true, rs.next());
        assertEquals("heja", rs.getString("test"));
        assertEquals(true, rs.next());
        assertEquals("japp", rs.getString("test"));
        assertEquals(false, rs.next());
        stmt.executeUpdate(
            "INSERT INTO transaction_test (test) VALUES ('rollmeback')",
            java.sql.Statement.RETURN_GENERATED_KEYS);
        ResultSet rsGen = stmt.getGeneratedKeys();
        rsGen.next();
        int[] autoInc = setAutoInc();
        assertEquals(autoInc[1] + autoInc[0] * 3, rsGen.getInt(1));
        sharedConn.rollback();
        rs = stmt.executeQuery("SELECT * FROM transaction_test WHERE id=3");
        assertEquals(false, rs.next());
        sharedConn.setAutoCommit(true);
      } finally {
        stmt.execute("DROP TABLE IF EXISTS transaction_test");
      }
    }

    /**
     * Get current autoincrement value, since Galera values are automatically set.
     *
     * @throws SQLException if any error occur.
     */
    public int[] setAutoInc() throws SQLException {
      return setAutoInc(1, 0);
    }

    /**
     * Get current autoincrement value, since Galera values are automatically set.
     *
     * @param autoIncInit default increment
     * @param autoIncOffsetInit default increment offset
     * @throws SQLException if any error occur
     * @see <a
     *     href="https://mariadb.org/auto-increments-in-galera/">https://mariadb.org/auto-increments-in-galera/</a>
     */
    public int[] setAutoInc(int autoIncInit, int autoIncOffsetInit) throws SQLException {

      // in case of galera
      //      if (isGalera()) {
      //        ResultSet rs =
      //            sharedConn.createStatement().executeQuery("show variables like
      // '%auto_increment%'");
      //        while (rs.next()) {
      //          if ("auto_increment_increment".equals(rs.getString(1))) {
      //            autoInc = rs.getInt(2);
      //          }
      //          if ("auto_increment_offset".equals(rs.getString(1))) {
      //            autoIncOffset = rs.getInt(2);
      //          }
      //        }
      //        if (autoInc == 1) {
      //          // galera with one node only, then offset is not used
      //          autoIncOffset = 0;
      //        }
      //      }
      return new int[] {autoIncInit, autoIncOffsetInit};
    }
  }

  @Test
  public void various() throws SQLException {
    assertThrows(SQLException.class, () -> sharedConn.setTypeMap(null));
    assertTrue(sharedConn.getTypeMap().isEmpty());
    assertEquals(ResultSet.HOLD_CURSORS_OVER_COMMIT, sharedConn.getHoldability());
    sharedConn.setHoldability(ResultSet.CLOSE_CURSORS_AT_COMMIT);
    assertEquals(ResultSet.HOLD_CURSORS_OVER_COMMIT, sharedConn.getHoldability());
  }

  @Test
  public void verificationEd25519AuthPlugin() throws Throwable {
    Assumptions.assumeTrue(
        !"maxscale".equals(System.getenv("srv"))
            && !"skysql".equals(System.getenv("srv"))
            && !"skysql-ha".equals(System.getenv("srv"))
            && isMariaDBServer()
            && minVersion(10, 2, 0));
    Statement stmt = sharedConn.createStatement();

    try {
      stmt.execute("INSTALL SONAME 'auth_ed25519'");
    } catch (SQLException sqle) {
      Assumptions.assumeTrue(false, "server doesn't have ed25519 plugin, cancelling test");
    }
    try {
      stmt.execute("drop user verificationEd25519AuthPlugin@'%'");
    } catch (SQLException e) {
      // eat
    }
    try {
      if (minVersion(10, 4, 0)) {
        stmt.execute(
            "CREATE USER IF NOT EXISTS verificationEd25519AuthPlugin@'%' IDENTIFIED "
                + "VIA ed25519 USING PASSWORD('MySup8%rPassw@ord')");
      } else {
        stmt.execute(
            "CREATE USER IF NOT EXISTS verificationEd25519AuthPlugin@'%' IDENTIFIED "
                + "VIA ed25519 USING '6aW9C7ENlasUfymtfMvMZZtnkCVlcb1ssxOLJ0kj/AA'");
      }
    } catch (SQLException sqle) {
      // already existing
    }
    stmt.execute(
        "GRANT SELECT on " + sharedConn.getCatalog() + ".* to verificationEd25519AuthPlugin");

    try (Connection connection =
        createCon("user=verificationEd25519AuthPlugin&password=MySup8%rPassw@ord")) {
      // must have succeeded
      connection.getCatalog();
    }
    stmt.execute("drop user verificationEd25519AuthPlugin@'%'");
  }

  @Test
  public void pamAuthPlugin() throws Throwable {
    // https://mariadb.com/kb/en/authentication-plugin-pam/
    // only test on travis, because only work on Unix-like operating systems.
    // /etc/pam.d/mariadb pam configuration is created beforehand

    Assumptions.assumeTrue(
        isMariaDBServer()
            && System.getenv("TEST_PAM_USER") != null
            && !"skysql".equals(System.getenv("srv"))
            && !"skysql-ha".equals(System.getenv("srv")));

    Statement stmt = sharedConn.createStatement();
    try {
      stmt.execute("INSTALL PLUGIN pam SONAME 'auth_pam'");
    } catch (SQLException sqle) {
      // might be already set
    }

    String pamUser = System.getenv("TEST_PAM_USER");
    String pamPwd = System.getenv("TEST_PAM_PWD");
    try {
      stmt.execute("DROP USER '" + pamUser + "'@'%'");
    } catch (SQLException e) {
      // eat
    }
    stmt.execute("CREATE USER '" + pamUser + "'@'%' IDENTIFIED VIA pam USING 'mariadb'");
    stmt.execute("GRANT SELECT ON *.* TO '" + pamUser + "'@'%' IDENTIFIED VIA pam");
<<<<<<< HEAD
    // mysql 8.0.31 broken public key retrieval, so avoid FLUSHING for now
    // stmt.execute("FLUSH PRIVILEGES");
=======

    //mysql 8.0.31 broken public key retrieval, so avoid FLUSHING for now
    Assumptions.assumeTrue(!isMariaDBServer() && !exactVersion(8, 0 ,31));
    stmt.execute("FLUSH PRIVILEGES");
>>>>>>> 9843769a

    int testPort = port;
    if (System.getenv("TEST_PAM_PORT") != null) {
      testPort = Integer.parseInt(System.getenv("TEST_PAM_PORT"));
    }
    String connStr =
        String.format(
            "jdbc:mariadb://%s:%s/%s?user=%s&password=%s&%s",
            hostname, testPort, database, pamUser, pamPwd, defaultOther);
    try {
      try (Connection connection =
          DriverManager.getConnection(connStr + "&restrictedAuth=dialog")) {
        // must have succeeded
        connection.getCatalog();
      }
    } catch (SQLException e) {
      System.err.println("fail with connectionString : " + connStr + "&restrictedAuth=dialog");
      throw e;
    }

    Common.assertThrowsContains(
        SQLException.class,
        () -> DriverManager.getConnection(connStr + "&restrictedAuth=other"),
        "Client restrict authentication plugin to a limited set of authentication");

    stmt.execute("drop user " + pamUser + "@'%'");
  }

  @Nested
  @DisplayName("Compression Test")
  class Compression {

    @Test
    public void testConnection() throws Exception {
      try (Connection connection = createCon("useCompression")) {
        // must have succeeded
        connection.getCatalog();
      }
    }
  }

  @Test
  public void testNoUseReadAheadInputConnection() throws Exception {
    try (Connection connection = createCon("useReadAheadInput=false")) {
      // must have succeeded
      Statement stmt = connection.createStatement();
      ResultSet rs = stmt.executeQuery("SELECT * FROM sequence_1_to_10");
      int i = 0;
      while (rs.next()) i++;
      assertTrue(i > 0);
    }
  }

  @Test
  public void useNoDatabase() throws SQLException {
    try (Connection con = createCon()) {
      con.getCatalog();
      Statement stmt = con.createStatement();
      stmt.execute("CREATE DATABASE IF NOT EXISTS someDb");
      con.setCatalog("someDb");
      stmt.execute("DROP DATABASE someDb");
      if (minVersion(10, 4, 0)
          && !"maxscale".equals(System.getenv("srv"))
          && !"skysql-ha".equals(System.getenv("srv"))) {
        assertNull(con.getCatalog());
      }
    }
  }

  @Test
  public void windowsNamedPipe() throws SQLException {
    Assumptions.assumeTrue(isMariaDBServer() || !minVersion(8, 0, 14));
    ResultSet rs = null;
    try {
      rs = sharedConn.createStatement().executeQuery("select @@named_pipe,@@socket");
    } catch (SQLException sqle) {
      // on non Windows system, named_pipe doesn't exist.
    }
    if (rs != null) {
      assertTrue(rs.next());
      System.out.println("named_pipe:" + rs.getString(1));
      Assumptions.assumeTrue(rs.getBoolean(1));
      String namedPipeName = rs.getString(2);
      System.out.println("namedPipeName:" + namedPipeName);

      // skip test if no namedPipeName was obtained because then we do not use a socket connection
      Assumptions.assumeTrue(namedPipeName != null);
      try (Connection connection = createCon("pipe=" + namedPipeName)) {
        java.sql.Statement stmt = connection.createStatement();
        try (ResultSet rs2 = stmt.executeQuery("SELECT 1")) {
          assertTrue(rs2.next());
        }
      }
      // connection without host name
      try (java.sql.Connection connection =
          DriverManager.getConnection(
              String.format(
                  "jdbc:mariadb:///%s?%s&pipe=%s&tcpAbortiveClose&tcpKeepAlive",
                  sharedConn.getCatalog(),
                  mDefUrl.substring(mDefUrl.indexOf("?user=") + 1),
                  namedPipeName))) {
        connection.setNetworkTimeout(null, 300);
        java.sql.Statement stmt = connection.createStatement();
        try (ResultSet rs2 = stmt.executeQuery("SELECT 1")) {
          assertTrue(rs2.next());
        }
      }
    }
  }

  @Test
  public void localSocket() throws Exception {
    Assumptions.assumeTrue(
        System.getenv("local") != null
            && "1".equals(System.getenv("local"))
            && !System.getProperty("os.name").toLowerCase(Locale.ROOT).contains("win"));
    Statement stmt = sharedConn.createStatement();
    ResultSet rs = stmt.executeQuery("select @@version_compile_os,@@socket");
    if (!rs.next() || rs.getString(2) == null) {
      return;
    }
    String path = rs.getString(2);
    try {
      stmt.execute("DROP USER testSocket");
    } catch (SQLException e) {
      // eat
    }

    stmt.execute("CREATE USER testSocket IDENTIFIED BY 'heyPassw!µ20§rd'");
    stmt.execute("GRANT SELECT on *.* to testSocket IDENTIFIED BY 'heyPassw!µ20§rd'");
<<<<<<< HEAD

    // mysql 8.0.31 broken public key retrieval, so avoid FLUSHING for now
    Assumptions.assumeTrue(!isMariaDBServer() && !exactVersion(8, 0, 31));
=======
    //mysql 8.0.31 broken public key retrieval, so avoid FLUSHING for now
    Assumptions.assumeTrue(!isMariaDBServer() && !exactVersion(8, 0 ,31));
>>>>>>> 9843769a
    stmt.execute("FLUSH PRIVILEGES");


    String url =
        String.format(
            "jdbc:mariadb:///%s?user=testSocket&password=heyPassw!µ20§rd&localSocket=%s&tcpAbortiveClose&tcpKeepAlive",
            sharedConn.getCatalog(), path);

    try (java.sql.Connection connection = DriverManager.getConnection(url)) {
      connection.setNetworkTimeout(null, 300);
      rs = connection.createStatement().executeQuery("select 1");
      assertTrue(rs.next());
    }

    Common.assertThrowsContains(
        SQLException.class,
        () ->
            DriverManager.getConnection(
                "jdbc:mariadb:///"
                    + sharedConn.getCatalog()
                    + "?user=testSocket&password=heyPassw!µ20§rd&localSocket=/wrongPath"),
        "Socket fail to connect to host");

    if (haveSsl()) {
      String serverCertPath = SslTest.retrieveCertificatePath();
      if (serverCertPath != null) {
        try (Connection con =
            DriverManager.getConnection(
                "jdbc:mariadb:///"
                    + sharedConn.getCatalog()
                    + "?sslMode=verify-full&user=testSocket&password=heyPassw!µ20§rd"
                    + "&serverSslCert="
                    + serverCertPath
                    + "&localSocket="
                    + path)) {
          rs = con.createStatement().executeQuery("select 1");
          assertTrue(rs.next());
        }
      }
    }
    stmt.execute("DROP USER testSocket");
  }

  @Test
  public void socketFactoryTest() throws SQLException {
    try (Connection conn = createCon("socketFactory=" + SocketFactoryBasicTest.class.getName())) {
      conn.isValid(1);
    }

    try (Connection conn = createCon("socketFactory=" + SocketFactoryTest.class.getName())) {
      conn.isValid(1);
    }

    Common.assertThrowsContains(
        SQLNonTransientConnectionException.class,
        () -> createCon("socketFactory=wrongClass"),
        "Socket factory failed to initialized with option \"socketFactory\" set to \"wrongClass\"");
  }

  @Test
  public void socketOption() throws SQLException {
    try (Connection con = createCon("tcpKeepAlive=true&tcpAbortiveClose=true")) {
      con.isValid(1);
    }
  }

  @Test
  public void sslNotSet() throws SQLException {
    Assumptions.assumeTrue(
        !"skysql".equals(System.getenv("srv")) && !"skysql-ha".equals(System.getenv("srv")));
    Assumptions.assumeFalse(haveSsl());
    Common.assertThrowsContains(
        SQLException.class, () -> createCon("sslMode=trust"), "ssl not enabled in the server");
  }

  @Test
  public void localSocketAddress() throws SQLException {
    Assumptions.assumeTrue(
        !"skysql".equals(System.getenv("srv")) && !"skysql-ha".equals(System.getenv("srv")));
    Configuration conf = Configuration.parse(mDefUrl);
    HostAddress hostAddress = conf.addresses().get(0);
    try (Connection con = createCon("localSocketAddress=" + hostAddress.host)) {
      con.isValid(1);
    }
  }

  @Test
  public void setReadOnly() throws SQLException {
    Connection con = createCon();
    con.setReadOnly(true);
    con.close();
    Common.assertThrowsContains(
        SQLNonTransientConnectionException.class,
        () -> con.setReadOnly(false),
        "Connection is closed");
  }

  @Test
  public void timezone() throws SQLException {
    try (Connection con = createCon("timezone=GMT-8")) {
      Statement statement = con.createStatement();
      ResultSet rs = statement.executeQuery("SELECT @@time_zone");
      rs.next();
      assertEquals("-08:00", rs.getString(1));
    }

    try (Connection con = createCon("timezone=UTC")) {
      Statement statement = con.createStatement();
      ResultSet rs = statement.executeQuery("SELECT @@time_zone, @@system_time_zone");
      rs.next();
      String srvTz = rs.getString(1);
      if ("SYSTEM".equals(rs.getString(1))) {
        srvTz = rs.getString(2);
      }
      assertTrue("+00:00".equals(srvTz) || "UTC".equals(srvTz));
    }

    try (Connection con = createCon("timezone=disable")) {
      con.isValid(1);
    }
  }

  @Test
  public void createDatabaseIfNotExist() throws SQLException {
    Assumptions.assumeTrue(
        !"skysql".equals(System.getenv("srv")) && !"skysql-ha".equals(System.getenv("srv")));

    // ensure connecting without DB
    String connStr =
        String.format(
            "jdbc:mariadb://%s:%s/?user=%s&password=%s&%s&createDatabaseIfNotExist",
            hostname, port, user, password, defaultOther);
    try (Connection con = DriverManager.getConnection(connStr)) {
      con.createStatement().executeQuery("SELECT 1");
    }
    sharedConn.createStatement().execute("DROP DATABASE IF EXISTS `bla``f``l`");
    String nonExistentDatabase = "bla`f`l";
    connStr =
        String.format(
            "jdbc:mariadb://%s:%s/%s?user=%s&password=%s&%s&createDatabaseIfNotExist",
            hostname, port, nonExistentDatabase, user, password, defaultOther);
    try (Connection con = DriverManager.getConnection(connStr)) {
      ResultSet rs = con.createStatement().executeQuery("select DATABASE()");
      assertTrue(rs.next());
      assertEquals(nonExistentDatabase, rs.getString(1));
    }

    nonExistentDatabase = "bla`f`l0";
    connStr =
        String.format(
            "jdbc:mariadb:replication://%s:%s,%s:%s/%s?user=%s&password=%s&%s&createDatabaseIfNotExist",
            hostname, port, hostname, port, nonExistentDatabase, user, password, defaultOther);
    try (Connection con = DriverManager.getConnection(connStr)) {
      ResultSet rs = con.createStatement().executeQuery("select DATABASE()");
      assertTrue(rs.next());
      assertEquals(nonExistentDatabase, rs.getString(1));
    }

    sharedConn.createStatement().execute("DROP DATABASE IF EXISTS `bla``f``l`");
    sharedConn.createStatement().execute("DROP DATABASE IF EXISTS `bla``f``l0`");
  }

  @Test
  public void loopHost() throws SQLException {
    Assumptions.assumeTrue(
        !"skysql".equals(System.getenv("srv")) && !"skysql-ha".equals(System.getenv("srv")));

    // ensure connecting without DB
    String connStr =
        String.format(
            "jdbc:mariadb://wronghost,%s:%s/%s?user=%s&password=%s&%s",
            hostname, port, database, user, password, defaultOther);
    try (Connection con = DriverManager.getConnection(connStr)) {
      con.createStatement().executeQuery("SELECT 1");
    }
  }
}<|MERGE_RESOLUTION|>--- conflicted
+++ resolved
@@ -862,15 +862,10 @@
     }
     stmt.execute("CREATE USER '" + pamUser + "'@'%' IDENTIFIED VIA pam USING 'mariadb'");
     stmt.execute("GRANT SELECT ON *.* TO '" + pamUser + "'@'%' IDENTIFIED VIA pam");
-<<<<<<< HEAD
-    // mysql 8.0.31 broken public key retrieval, so avoid FLUSHING for now
-    // stmt.execute("FLUSH PRIVILEGES");
-=======
 
     //mysql 8.0.31 broken public key retrieval, so avoid FLUSHING for now
     Assumptions.assumeTrue(!isMariaDBServer() && !exactVersion(8, 0 ,31));
     stmt.execute("FLUSH PRIVILEGES");
->>>>>>> 9843769a
 
     int testPort = port;
     if (System.getenv("TEST_PAM_PORT") != null) {
@@ -1001,16 +996,10 @@
 
     stmt.execute("CREATE USER testSocket IDENTIFIED BY 'heyPassw!µ20§rd'");
     stmt.execute("GRANT SELECT on *.* to testSocket IDENTIFIED BY 'heyPassw!µ20§rd'");
-<<<<<<< HEAD
 
     // mysql 8.0.31 broken public key retrieval, so avoid FLUSHING for now
     Assumptions.assumeTrue(!isMariaDBServer() && !exactVersion(8, 0, 31));
-=======
-    //mysql 8.0.31 broken public key retrieval, so avoid FLUSHING for now
-    Assumptions.assumeTrue(!isMariaDBServer() && !exactVersion(8, 0 ,31));
->>>>>>> 9843769a
     stmt.execute("FLUSH PRIVILEGES");
-
 
     String url =
         String.format(
