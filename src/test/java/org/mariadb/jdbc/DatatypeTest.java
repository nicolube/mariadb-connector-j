--- conflicted
+++ resolved
@@ -151,11 +151,7 @@
         checkClass("timestamp0", Timestamp.class, "TIMESTAMP", Types.TIMESTAMP);
         checkClass("timestamp_zero", Timestamp.class, "TIMESTAMP", Types.TIMESTAMP);
 
-<<<<<<< HEAD
-        if (!minVersion(5, 6) && !minVersion(5, 7)) {
-=======
         if (minVersion(5, 6) && beforeVersion(10, 0)) {
->>>>>>> 346d0d7b
             //MySQL deprecated YEAR(2) since 5.6
             checkClass("year2",
                     yearIsDateType ? Date.class : Short.class, "YEAR",
