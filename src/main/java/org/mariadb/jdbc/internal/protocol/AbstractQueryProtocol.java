--- conflicted
+++ resolved
@@ -62,10 +62,7 @@
 import org.mariadb.jdbc.internal.packet.result.ErrorPacket;
 import org.mariadb.jdbc.internal.packet.send.SendChangeDbPacket;
 import org.mariadb.jdbc.internal.packet.send.SendPingPacket;
-import org.mariadb.jdbc.internal.queryresults.ExecutionResult;
-import org.mariadb.jdbc.internal.queryresults.MultiFixedIntExecutionResult;
-import org.mariadb.jdbc.internal.queryresults.MultiVariableIntExecutionResult;
-import org.mariadb.jdbc.internal.queryresults.SingleExecutionResult;
+import org.mariadb.jdbc.internal.queryresults.*;
 import org.mariadb.jdbc.internal.queryresults.resultset.MariaSelectResultSet;
 import org.mariadb.jdbc.internal.stream.MaxAllowedPacketException;
 import org.mariadb.jdbc.internal.stream.PacketOutputStream;
@@ -492,13 +489,8 @@
      * @throws QueryException if parameter error or connection error occur.
      */
     public ServerPrepareResult prepareAndExecute(boolean mustExecuteOnMaster, ServerPrepareResult serverPrepareResult,
-<<<<<<< HEAD
-                                                 ExecutionResult executionResult, String sql,
-                                                 final ParameterHolder[] parameters, int resultSetScrollType)
-=======
                                                   Results results, String sql,
                                                   final ParameterHolder[] parameters, int resultSetScrollType)
->>>>>>> 73dc67ef
             throws QueryException {
 
         cmdPrologue();
@@ -777,11 +769,7 @@
         }
         writer.sendFile(is, seq);
         is.close();
-<<<<<<< HEAD
-        getResult(executionResult, ResultSet.TYPE_FORWARD_ONLY, false, true);
-=======
         getResult(results, ResultSet.TYPE_FORWARD_ONLY, true);
->>>>>>> 73dc67ef
     }
 
     @Override
@@ -1137,39 +1125,10 @@
                     if (bufferEof.readByte() != Packet.EOF) {
                         throw new QueryException("Packets out of order when reading field packets, expected was EOF stream. "
                                 + "Packet contents (hex) = " + Utils.hexdump(bufferEof.buf, options.maxQuerySizeToLog, 0, buffer.position));
-<<<<<<< HEAD
-                    } else if (executionResult.isCanHaveCallableResultSet() || checkCallableResultSet) {
-                        //Identify if this is a "callable OUT packet" (callableResult=true)
-                        //needed because :
-                        // - will permit for callableStatement to identify the output result packet
-                        // - after "OUT packet", a OK packet is send, but mysql send the "OUT packet with a bad "more result flag",
-                        //   so need to check that this is a "OUT packet" to known there is another packet.
-                        EndOfFilePacket endOfFilePacket = new EndOfFilePacket(bufferEof);
-                        callableResult = (endOfFilePacket.getStatusFlags() & ServerStatus.PS_OUT_PARAMETERS) != 0;
-=======
->>>>>>> 73dc67ef
                     }
                     buffer.skipBytes(2); //Skip warningCount
                     boolean callableResult = (buffer.readShort() & ServerStatus.PS_OUT_PARAMETERS) != 0;
 
-<<<<<<< HEAD
-                    if (!executionResult.isSelectPossible()) {
-                        while (moreResults && loadAllResults && executionResult.getFetchSize() == 0) {
-                            try {
-                                getResult(executionResult, ResultSet.TYPE_FORWARD_ONLY,
-                                        (activeStreamingResult != null) ? activeStreamingResult.isBinaryEncoded() : moreResultsTypeBinary, false);
-                            } catch (QueryException e) {
-                            }
-                        }
-                        if (!executionResult.isCanHaveCallableResultSet()) {
-                            throw new QueryException("Select command are not permitted via executeBatch() command");
-                        }
-                    }
-                    if (!loadAllResults) {
-                        return new SingleExecutionResult(executionResult.getStatement(), 0, true, false, mariaSelectResultset);
-                    }
-=======
->>>>>>> 73dc67ef
 
                     //read resultSet
                     activeStreamingResult = results;
