/*
MariaDB Client for Java

Copyright (c) 2012-2014 Monty Program Ab.

This library is free software; you can redistribute it and/or modify it under
the terms of the GNU Lesser General Public License as published by the Free
Software Foundation; either version 2.1 of the License, or (at your option)
any later version.

This library is distributed in the hope that it will be useful, but
WITHOUT ANY WARRANTY; without even the implied warranty of MERCHANTABILITY or
FITNESS FOR A PARTICULAR PURPOSE.  See the GNU Lesser General Public License
for more details.

You should have received a copy of the GNU Lesser General Public License along
with this library; if not, write to Monty Program Ab info@montyprogram.com.

This particular MariaDB Client for Java file is work
derived from a Drizzle-JDBC. Drizzle-JDBC file which is covered by subject to
the following copyright and notice provisions:

Copyright (c) 2009-2011, Marcus Eriksson

Redistribution and use in source and binary forms, with or without modification,
are permitted provided that the following conditions are met:
Redistributions of source code must retain the above copyright notice, this list
of conditions and the following disclaimer.

Redistributions in binary form must reproduce the above copyright notice, this
list of conditions and the following disclaimer in the documentation and/or
other materials provided with the distribution.

Neither the name of the driver nor the names of its contributors may not be
used to endorse or promote products derived from this software without specific
prior written permission.

THIS SOFTWARE IS PROVIDED BY THE COPYRIGHT HOLDERS  AND CONTRIBUTORS "AS IS"
AND ANY EXPRESS OR IMPLIED WARRANTIES, INCLUDING, BUT NOT LIMITED TO, THE IMPLIED
WARRANTIES OF MERCHANTABILITY AND FITNESS FOR A PARTICULAR PURPOSE ARE DISCLAIMED.
IN NO EVENT SHALL THE COPYRIGHT HOLDER OR CONTRIBUTORS BE LIABLE FOR ANY DIRECT,
INDIRECT, INCIDENTAL, SPECIAL, EXEMPLARY, OR CONSEQUENTIAL DAMAGES (INCLUDING, BUT
NOT LIMITED TO, PROCUREMENT OF SUBSTITUTE GOODS OR SERVICES; LOSS OF USE, DATA, OR
PROFITS; OR BUSINESS INTERRUPTION) HOWEVER CAUSED AND ON ANY THEORY OF LIABILITY,
WHETHER IN CONTRACT, STRICT LIABILITY, OR TORT (INCLUDING NEGLIGENCE OR OTHERWISE)
ARISING IN ANY WAY OUT OF THE USE OF THIS SOFTWARE, EVEN IF ADVISED OF THE POSSIBILITY
OF SUCH DAMAGE.
*/

package org.mariadb.jdbc.internal.packet.dao.parameters;

<<<<<<< HEAD
import org.mariadb.jdbc.internal.ColumnType;
import org.mariadb.jdbc.internal.stream.PacketOutputStream;
=======
import org.mariadb.jdbc.internal.packet.Packet;
import org.mariadb.jdbc.internal.stream.PacketOutputStream;
import org.mariadb.jdbc.internal.MariaDbType;
import org.mariadb.jdbc.internal.util.dao.QueryException;
>>>>>>> 9333aedd

import java.io.ByteArrayOutputStream;
import java.io.IOException;
import java.io.Reader;
import java.nio.charset.StandardCharsets;

public class ReaderParameter extends LongDataParameter {
    private static final int BUF_SIZE = 1024 * 1024 + 4; //big buffer (server reallocate array each send)
    private static final int CHAR_BUF_SIZE = 4096;
    private Reader reader;
    private long length;
    private boolean noBackslashEscapes;

    /**
     * Constructor.
     *
     * @param reader             reader to write
     * @param length             max length to write (can be null)
     * @param noBackslashEscapes must backslash be escape
     */
    public ReaderParameter(Reader reader, long length, boolean noBackslashEscapes) {
        this.reader = reader;
        this.length = length;
        this.noBackslashEscapes = noBackslashEscapes;
        if (reader.markSupported()) {
            try {
                reader.mark(1024);
            } catch (IOException e) {
            }
        }
    }

    public ReaderParameter(Reader reader, boolean noBackslashEscapes) {
        this(reader, Long.MAX_VALUE, noBackslashEscapes);
    }

    /**
     * Write reader to database in text format.
     *
     * @param os database outputStream
     * @throws IOException if any error occur when reading reader
     */
    public void writeTo(final PacketOutputStream os) throws IOException {
        if (length == Long.MAX_VALUE) {
            ParameterWriter.write(os, reader, noBackslashEscapes);
        } else {
            ParameterWriter.write(os, reader, length, noBackslashEscapes);
        }
    }

    /**
     * Write reader to database in text format without checking buffer size.
     *
     * @param os database outputStream
     * @throws IOException if any error occur when reading reader
     */
    public void writeUnsafeTo(final PacketOutputStream os) throws IOException {
        throw new IOException("Cannot use unsafe with Reader");
    }

    /**
     * Return approximated data calculated length for rewriting queries
     *
     * @return approximated data length.
     * @throws IOException if error reading stream
     */
    public long getApproximateTextProtocolLength() throws IOException {
        return -1;
    }

    /**
<<<<<<< HEAD
     * Write reader to database in binary format.
     *
     * @param os database outputStream
     * @throws IOException if any error occur when reading reader
=======
     * Send reader in one or many COM_STMT_LONG_DATA.
     * (reading is using a big buffer to avoid having a lot of packet, because server will allocate/deallocate array each send)
     *
     * @param statementId statement id
     * @param parameterId parameter number
     * @param writer      writer
     * @throws IOException if any connection exception occur
     * @throws QueryException if query size is to big according to server max_allowed_size
>>>>>>> 9333aedd
     */
    public void sendComLongData(int statementId, short parameterId, PacketOutputStream writer) throws IOException, QueryException {

        byte[] arr = new byte[BUF_SIZE];
        char[] charBuffer = new char[CHAR_BUF_SIZE];
        int len;
        int position;
        long remainingReadLength = length;

        while (remainingReadLength > 0) {
            writer.startPacket(0);
            //write statement id
            arr[0] = (byte) (statementId & 0xff);
            arr[1] = (byte) (statementId >>> 8);
            arr[2] = (byte) (statementId >>> 16);
            arr[3] = (byte) (statementId >>> 24);

            //write parameter number
            arr[4] = (byte) (parameterId & 0xff);
            arr[5] = (byte) (parameterId >>> 8);

            position = 6;

            len = 0;
            //write part of reader
            //will read until stream is finished, or nearly complete the buffer
            //(we cannot guess the exact size of characters in byte, but max size is * 3)
            if (length == Long.MAX_VALUE) {
                while (position + 3 * CHAR_BUF_SIZE < BUF_SIZE && (len = reader.read(charBuffer)) > 0) {
                    byte[] bytes = new String(charBuffer, 0, len).getBytes("UTF-8");
                    System.arraycopy(bytes, 0, arr, position, bytes.length);
                    position += bytes.length;
                }
            } else {
                while (position + 3 * CHAR_BUF_SIZE < BUF_SIZE
                        && (len = reader.read(charBuffer, 0, Math.min((int) remainingReadLength, CHAR_BUF_SIZE))) > 0) {
                    byte[] bytes = new String(charBuffer, 0, len).getBytes("UTF-8");
                    System.arraycopy(bytes, 0, arr, position, bytes.length);
                    position += bytes.length;
                    remainingReadLength -= len;
                }
            }

            if (position > 6) {
                writer.sendDirect(arr, 0, position, Packet.COM_STMT_SEND_LONG_DATA);
            } else {
                if (len == -1) break;
            }
        }
    }

    public ColumnType getMariaDbType() {
        return ColumnType.STRING;
    }


    @Override
    public String toString() {
        try {
            ByteArrayOutputStream baos = new ByteArrayOutputStream();
            if (reader.markSupported()) reader.reset();
            if (length == Long.MAX_VALUE) {
                ParameterWriter.write(baos, reader, noBackslashEscapes);
            } else {
                ParameterWriter.write(baos, reader, length, noBackslashEscapes);
            }
            byte[] bytes = baos.toByteArray();
            if (bytes.length < 1024) {
                return "<Buffer:" + new String(bytes, StandardCharsets.UTF_8) + ">";
            } else {
                // cut overlong strings.
                return "<Buffer:" + new String(bytes, 0, 1024, StandardCharsets.UTF_8) + "...>";
            }
        } catch (Exception e) {
            return "";
        }
    }

}<|MERGE_RESOLUTION|>--- conflicted
+++ resolved
@@ -49,20 +49,15 @@
 
 package org.mariadb.jdbc.internal.packet.dao.parameters;
 
-<<<<<<< HEAD
 import org.mariadb.jdbc.internal.ColumnType;
-import org.mariadb.jdbc.internal.stream.PacketOutputStream;
-=======
 import org.mariadb.jdbc.internal.packet.Packet;
 import org.mariadb.jdbc.internal.stream.PacketOutputStream;
-import org.mariadb.jdbc.internal.MariaDbType;
-import org.mariadb.jdbc.internal.util.dao.QueryException;
->>>>>>> 9333aedd
 
 import java.io.ByteArrayOutputStream;
 import java.io.IOException;
 import java.io.Reader;
 import java.nio.charset.StandardCharsets;
+import java.sql.SQLException;
 
 public class ReaderParameter extends LongDataParameter {
     private static final int BUF_SIZE = 1024 * 1024 + 4; //big buffer (server reallocate array each send)
@@ -129,12 +124,6 @@
     }
 
     /**
-<<<<<<< HEAD
-     * Write reader to database in binary format.
-     *
-     * @param os database outputStream
-     * @throws IOException if any error occur when reading reader
-=======
      * Send reader in one or many COM_STMT_LONG_DATA.
      * (reading is using a big buffer to avoid having a lot of packet, because server will allocate/deallocate array each send)
      *
@@ -142,10 +131,9 @@
      * @param parameterId parameter number
      * @param writer      writer
      * @throws IOException if any connection exception occur
-     * @throws QueryException if query size is to big according to server max_allowed_size
->>>>>>> 9333aedd
-     */
-    public void sendComLongData(int statementId, short parameterId, PacketOutputStream writer) throws IOException, QueryException {
+     * @throws SQLException if query size is to big according to server max_allowed_size
+     */
+    public void sendComLongData(int statementId, short parameterId, PacketOutputStream writer) throws IOException, SQLException {
 
         byte[] arr = new byte[BUF_SIZE];
         char[] charBuffer = new char[CHAR_BUF_SIZE];
