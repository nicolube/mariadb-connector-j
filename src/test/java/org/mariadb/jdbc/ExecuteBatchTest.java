/*
 *
 * MariaDB Client for Java
 *
 * Copyright (c) 2012-2014 Monty Program Ab.
 * Copyright (c) 2015-2017 MariaDB Ab.
 *
 * This library is free software; you can redistribute it and/or modify it under
 * the terms of the GNU Lesser General Public License as published by the Free
 * Software Foundation; either version 2.1 of the License, or (at your option)
 * any later version.
 *
 * This library is distributed in the hope that it will be useful, but
 * WITHOUT ANY WARRANTY; without even the implied warranty of MERCHANTABILITY or
 * FITNESS FOR A PARTICULAR PURPOSE.  See the GNU Lesser General Public License
 * for more details.
 *
 * You should have received a copy of the GNU Lesser General Public License along
 * with this library; if not, write to Monty Program Ab info@montyprogram.com.
 *
 * This particular MariaDB Client for Java file is work
 * derived from a Drizzle-JDBC. Drizzle-JDBC file which is covered by subject to
 * the following copyright and notice provisions:
 *
 * Copyright (c) 2009-2011, Marcus Eriksson
 *
 * Redistribution and use in source and binary forms, with or without modification,
 * are permitted provided that the following conditions are met:
 * Redistributions of source code must retain the above copyright notice, this list
 * of conditions and the following disclaimer.
 *
 * Redistributions in binary form must reproduce the above copyright notice, this
 * list of conditions and the following disclaimer in the documentation and/or
 * other materials provided with the distribution.
 *
 * Neither the name of the driver nor the names of its contributors may not be
 * used to endorse or promote products derived from this software without specific
 * prior written permission.
 *
 * THIS SOFTWARE IS PROVIDED BY THE COPYRIGHT HOLDERS  AND CONTRIBUTORS "AS IS"
 * AND ANY EXPRESS OR IMPLIED WARRANTIES, INCLUDING, BUT NOT LIMITED TO, THE IMPLIED
 * WARRANTIES OF MERCHANTABILITY AND FITNESS FOR A PARTICULAR PURPOSE ARE DISCLAIMED.
 * IN NO EVENT SHALL THE COPYRIGHT HOLDER OR CONTRIBUTORS BE LIABLE FOR ANY DIRECT,
 * INDIRECT, INCIDENTAL, SPECIAL, EXEMPLARY, OR CONSEQUENTIAL DAMAGES (INCLUDING, BUT
 * NOT LIMITED TO, PROCUREMENT OF SUBSTITUTE GOODS OR SERVICES; LOSS OF USE, DATA, OR
 * PROFITS; OR BUSINESS INTERRUPTION) HOWEVER CAUSED AND ON ANY THEORY OF LIABILITY,
 * WHETHER IN CONTRACT, STRICT LIABILITY, OR TORT (INCLUDING NEGLIGENCE OR OTHERWISE)
 * ARISING IN ANY WAY OUT OF THE USE OF THIS SOFTWARE, EVEN IF ADVISED OF THE POSSIBILITY
 * OF SUCH DAMAGE.
 *
 */

package org.mariadb.jdbc;

import org.junit.Assume;
import org.junit.BeforeClass;
import org.junit.Test;

import java.io.PrintWriter;
import java.io.StringWriter;
import java.sql.*;
import java.util.concurrent.*;
import java.util.concurrent.atomic.AtomicBoolean;
import java.util.concurrent.atomic.AtomicReference;

import static org.junit.Assert.*;

public class ExecuteBatchTest extends BaseTest {

    private static final String oneHundredLengthString;
    private static final boolean profileSql = false;

    static {
        char[] chars = new char[100];
        for (int i = 27; i < 127; i++) {
            chars[i - 27] = (char) i;
        }
        oneHundredLengthString = new String(chars);
    }

    /**
     * Create test tables.
     *
     * @throws SQLException if connection error occur
     */
    @BeforeClass()
    public static void initClass() throws SQLException {
        createTable("ExecuteBatchTest", "id int not null primary key auto_increment, test varchar(100) , test2 int");
        createTable("ExecuteBatchUseBatchMultiSend", "test varchar(100)");
    }

    /**
     * CONJ-426: Test that executeBatch can be properly interrupted.
     *
     * @throws Exception If the test fails
     */
    @Test
    public void interruptExecuteBatch() throws Exception {
        Assume.assumeTrue(sharedOptions().useBatchMultiSend && !(sharedOptions().useBulkStmts && isMariadbServer() && minVersion(10,2)));
        ExecutorService service = Executors.newFixedThreadPool(1);

        final CyclicBarrier barrier = new CyclicBarrier(2);
        final AtomicBoolean wasInterrupted = new AtomicBoolean(false);
        final AtomicReference<Exception> exceptionRef = new AtomicReference<Exception>();

<<<<<<< HEAD
        service.submit(new Runnable() {
            @Override
            public void run() {
                try {
                    PreparedStatement preparedStatement = sharedConnection.prepareStatement(
                            "INSERT INTO ExecuteBatchTest(test, test2) values (?, ?)");

                    // Send a large enough batch that will take long enough to allow us to interrupt it
                    for (int i = 0; i < 1000000; i++) {
                        preparedStatement.setString(1, String.valueOf(System.nanoTime()));
                        preparedStatement.setInt(2, i);
                        preparedStatement.addBatch();
                    }
=======
        service.submit(() -> {
            try {
                PreparedStatement preparedStatement = sharedConnection.prepareStatement(
                        "INSERT INTO ExecuteBatchTest(test, test2) values (?, ?)");
>>>>>>> fde60c15

                // Send a large enough batch that will take long enough to allow us to interrupt it
                for (int i = 0; i < 1_000_000; i++) {
                    preparedStatement.setString(1, String.valueOf(System.nanoTime()));
                    preparedStatement.setInt(2, i);
                    preparedStatement.addBatch();
                }

                barrier.await();

                preparedStatement.executeBatch();
            } catch (InterruptedException ex) {
                exceptionRef.set(ex);
                Thread.currentThread().interrupt();
            } catch (BrokenBarrierException ex) {
                exceptionRef.set(ex);
            } catch (SQLException ex) {
                exceptionRef.set(ex);
                wasInterrupted.set(Thread.currentThread().isInterrupted());
            } catch (Exception ex) {
                exceptionRef.set(ex);
            }
        });

        barrier.await();

        // Allow the query time to send
        Thread.sleep(TimeUnit.SECONDS.toMillis(1));

        // Interrupt the thread
        service.shutdownNow();

        assertTrue(
                service.awaitTermination(1, TimeUnit.MINUTES)
        );

        assertNotNull(exceptionRef.get());

        //ensure that even interrupted, connection status is when sending in bulk (all corresponding bulk send are read)
        ResultSet rs = sharedConnection.createStatement().executeQuery("SELECT 123456");
        assertTrue(rs.next());
        assertEquals(123456, rs.getInt(1));

        StringWriter writer = new StringWriter();
        exceptionRef.get().printStackTrace(new PrintWriter(writer));

        assertTrue(
                "Exception should be a SQLException: \n" + writer.toString(),
                exceptionRef.get() instanceof SQLException
        );

        assertTrue(wasInterrupted.get());

    }

    @Test
    public void serverBulk8mTest() throws SQLException {
        Assume.assumeTrue(checkMaxAllowedPacketMore8m("serverBulk8mTest"));
        Assume.assumeTrue(runLongTest);
        Assume.assumeFalse(sharedIsAurora());

        sharedConnection.createStatement().execute("TRUNCATE TABLE ExecuteBatchTest");
        Connection connection = null;
        try {
            connection = setConnection("&useComMulti=false&useBatchMultiSend=true&profileSql=" + profileSql);
            PreparedStatement preparedStatement = connection.prepareStatement("INSERT INTO ExecuteBatchTest(test, test2) values (?, ?)");
            //packet size : 7 200 068 kb
            addBatchData(preparedStatement, 60000, connection);
        } finally {
            if (connection != null) connection.close();
        }
    }

    @Test
    public void serverBulk20mTest() throws SQLException {
        Assume.assumeTrue(checkMaxAllowedPacketMore20m("serverBulk20mTest"));
        Assume.assumeTrue(runLongTest);
        Assume.assumeFalse(sharedIsAurora());

        sharedConnection.createStatement().execute("TRUNCATE TABLE ExecuteBatchTest");
        Connection connection = null;
        try {
            connection = setConnection("&useComMulti=false&useBatchMultiSend=true&profileSql=" + profileSql);
            PreparedStatement preparedStatement = connection.prepareStatement("INSERT INTO ExecuteBatchTest(test, test2) values (?, ?)");
            //packet size : 7 200 068 kb
            addBatchData(preparedStatement, 160000, connection);
        } finally {
            if (connection != null) connection.close();
        }
    }


    @Test
    public void serverStd8mTest() throws SQLException {
        Assume.assumeTrue(checkMaxAllowedPacketMore8m("serverStd8mTest"));
        Assume.assumeTrue(runLongTest);
        sharedConnection.createStatement().execute("TRUNCATE TABLE ExecuteBatchTest");
        Connection connection = null;
        try {
            connection = setConnection("&useComMulti=false&useBatchMultiSend=false&profileSql=" + profileSql);
            PreparedStatement preparedStatement = connection.prepareStatement("INSERT INTO ExecuteBatchTest(test, test2) values (?, ?)");
            addBatchData(preparedStatement, 60000, connection);
        } finally {
            if (connection != null) connection.close();
        }
    }

    @Test
    public void clientBulkTest() throws SQLException {
        Assume.assumeTrue(checkMaxAllowedPacketMore8m("serverStd8mTest"));
        Assume.assumeTrue(runLongTest);
        Assume.assumeFalse(sharedIsAurora());

        sharedConnection.createStatement().execute("TRUNCATE TABLE ExecuteBatchTest");
        Connection connection = null;
        try {
            connection = setConnection("&useComMulti=false&useBatchMultiSend=true&useServerPrepStmts=false&profileSql=" + profileSql);
            PreparedStatement preparedStatement = connection.prepareStatement("INSERT INTO ExecuteBatchTest(test, test2) values (?, ?)");
            addBatchData(preparedStatement, 60000, connection);
        } finally {
            if (connection != null) connection.close();
        }
    }

    @Test
    public void clientRewriteValuesNotPossible8mTest() throws SQLException {
        Assume.assumeTrue(checkMaxAllowedPacketMore8m("clientRewriteValuesNotPossibleTest"));
        Assume.assumeTrue(runLongTest);
        sharedConnection.createStatement().execute("TRUNCATE TABLE ExecuteBatchTest");
        Connection connection = null;
        try {
            connection = setConnection("&rewriteBatchedStatements=true&profileSql=" + profileSql);
            PreparedStatement preparedStatement = connection.prepareStatement(
                    "INSERT INTO ExecuteBatchTest(test, test2) values (?, ?) ON DUPLICATE KEY UPDATE id=?");
            addBatchData(preparedStatement, 60000, connection, true);
        } finally {
            if (connection != null) connection.close();
        }
    }


    @Test
    public void clientRewriteValuesNotPossible20mTest() throws SQLException {
        Assume.assumeTrue(checkMaxAllowedPacketMore8m("clientRewriteValuesNotPossibleTest"));
        Assume.assumeTrue(runLongTest);
        sharedConnection.createStatement().execute("TRUNCATE TABLE ExecuteBatchTest");
        Connection connection = null;
        try {
            connection = setConnection("&rewriteBatchedStatements=true&profileSql=" + profileSql);
            PreparedStatement preparedStatement = connection.prepareStatement(
                    "INSERT INTO ExecuteBatchTest(test, test2) values (?, ?) ON DUPLICATE KEY UPDATE id=?");
            addBatchData(preparedStatement, 160000, connection, true);
        } finally {
            if (connection != null) connection.close();
        }
    }

    private void addBatchData(PreparedStatement preparedStatement, int batchNumber, Connection connection) throws SQLException {
        addBatchData(preparedStatement, batchNumber, connection, false);
    }

    private void addBatchData(PreparedStatement preparedStatement, int batchNumber, Connection connection, boolean additionnalParameter)
            throws SQLException {
        for (int i = 0; i < batchNumber; i++) {
            preparedStatement.setString(1, oneHundredLengthString);
            preparedStatement.setInt(2, i);
            if (additionnalParameter) preparedStatement.setInt(3, i);
            preparedStatement.addBatch();
        }
        int[] resultInsert = preparedStatement.executeBatch();

        //test result Size
        assertEquals(batchNumber, resultInsert.length);
        for (int i = 0; i < batchNumber; i++) {
            assertEquals(1, resultInsert[i]);
        }

        //check that connection is OK and results are well inserted
        ResultSet resultSet = connection.createStatement().executeQuery("SELECT * FROM ExecuteBatchTest");
        for (int i = 0; i < batchNumber; i++) {
            assertTrue(resultSet.next());
            assertEquals(i + 1, resultSet.getInt(1));
            assertEquals(oneHundredLengthString, resultSet.getString(2));
            assertEquals(i, resultSet.getInt(3));
        }
        assertFalse(resultSet.next());
    }

    @Test
    public void useBatchMultiSend() throws Exception {
        Assume.assumeFalse(sharedIsAurora());
        Connection connection = null;
        try {
            connection = setConnection("&useBatchMultiSend=true");
            String sql = "insert into ExecuteBatchUseBatchMultiSend (test) values (?)";
            PreparedStatement pstmt = null;
            try {
                pstmt = connection.prepareStatement(sql);
                for (int i = 0; i < 10; i++) {
                    pstmt.setInt(1, i);
                    pstmt.addBatch();
                }
                int[] updateCounts = pstmt.executeBatch();
                assertEquals(10, updateCounts.length);
                for (int updateCount : updateCounts) {
                    if ((sharedIsRewrite()
                            || (sharedOptions().useBulkStmts
                            && isMariadbServer()
                            && minVersion(10, 2)))) {
                        assertEquals(Statement.SUCCESS_NO_INFO, updateCount);
                    } else {
                        assertEquals(1, updateCount);
                    }
                }
            } finally {
                pstmt.close();
            }
        } finally {
            if (connection != null) connection.close();
        }
    }
}<|MERGE_RESOLUTION|>--- conflicted
+++ resolved
@@ -103,7 +103,6 @@
         final AtomicBoolean wasInterrupted = new AtomicBoolean(false);
         final AtomicReference<Exception> exceptionRef = new AtomicReference<Exception>();
 
-<<<<<<< HEAD
         service.submit(new Runnable() {
             @Override
             public void run() {
@@ -117,33 +116,21 @@
                         preparedStatement.setInt(2, i);
                         preparedStatement.addBatch();
                     }
-=======
-        service.submit(() -> {
-            try {
-                PreparedStatement preparedStatement = sharedConnection.prepareStatement(
-                        "INSERT INTO ExecuteBatchTest(test, test2) values (?, ?)");
->>>>>>> fde60c15
-
-                // Send a large enough batch that will take long enough to allow us to interrupt it
-                for (int i = 0; i < 1_000_000; i++) {
-                    preparedStatement.setString(1, String.valueOf(System.nanoTime()));
-                    preparedStatement.setInt(2, i);
-                    preparedStatement.addBatch();
+
+                    barrier.await();
+
+                    preparedStatement.executeBatch();
+                } catch (InterruptedException ex) {
+                    exceptionRef.set(ex);
+                    Thread.currentThread().interrupt();
+                } catch (BrokenBarrierException ex) {
+                    exceptionRef.set(ex);
+                } catch (SQLException ex) {
+                    exceptionRef.set(ex);
+                    wasInterrupted.set(Thread.currentThread().isInterrupted());
+                } catch (Exception ex) {
+                    exceptionRef.set(ex);
                 }
-
-                barrier.await();
-
-                preparedStatement.executeBatch();
-            } catch (InterruptedException ex) {
-                exceptionRef.set(ex);
-                Thread.currentThread().interrupt();
-            } catch (BrokenBarrierException ex) {
-                exceptionRef.set(ex);
-            } catch (SQLException ex) {
-                exceptionRef.set(ex);
-                wasInterrupted.set(Thread.currentThread().isInterrupted());
-            } catch (Exception ex) {
-                exceptionRef.set(ex);
             }
         });
 
