--- conflicted
+++ resolved
@@ -54,13 +54,9 @@
 public class FixedSizedSchedulerImpl extends ScheduledThreadPoolExecutor {
     /**
      * Create scheduler with fixed size.
-<<<<<<< HEAD
      *
-     * @param corePoolSize core pool size
-=======
      * @param corePoolSize  core pool size
      * @param poolName      name of pool to identify threads
->>>>>>> a8dac314
      */
     public FixedSizedSchedulerImpl(int corePoolSize, String poolName) {
         super(corePoolSize, new MariaDbThreadFactory(poolName));
