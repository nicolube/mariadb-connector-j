--- conflicted
+++ resolved
@@ -80,35 +80,26 @@
         // The specs in JDBC 4.0 specify that ResultSet.findColumn and
         // ResultSet.getXXX(String name) should use column alias (AS in the query). If label is not found, we use 
         // original table name.
-<<<<<<< HEAD
-        if (labelMap == null) {
-            labelMap = new HashMap<String, Integer>();
+        if (aliasMap == null) {
+            aliasMap = new HashMap<String, Integer>();
             int counter = 0;
             for (ColumnInformation ci : columnInfo) {
-                String columnAlias = ci.getName().toLowerCase();
-                if (!labelMap.containsKey(columnAlias)) {
-                    labelMap.put(columnAlias, counter);
+                String columnAlias = ci.getName();
+                if (columnAlias != null && !columnAlias.isEmpty()) {
+                    columnAlias = columnAlias.toLowerCase();
+                    if (!aliasMap.containsKey(columnAlias)) {
+                        aliasMap.put(columnAlias, counter);
+                    }
+
+                    String tableName = ci.getTable();
+                    if (tableName != null && !tableName.isEmpty()) {
+                        tableName = tableName.toLowerCase();
+                        if (!aliasMap.containsKey(tableName + "." + columnAlias)) {
+                            aliasMap.put(tableName + "." + columnAlias, counter);
+                        }
+                    }
                 }
 
-                if (ci.getTable() != null) {
-                    String tableName = ci.getTable().toLowerCase();
-                    if (!tableName.equals("")) {
-                        if (!labelMap.containsKey(tableName + "." + columnAlias)) {
-                            labelMap.put(tableName + "." + columnAlias, counter);
-                        }
-                    }
-=======
-        if (aliasMap == null) {
-            aliasMap = new HashMap<>();
-            int counter = 0;
-            for (ColumnInformation ci : columnInfo) {
-                String columnAlias = ci.getName().toLowerCase();
-                aliasMap.putIfAbsent(columnAlias, counter);
-
-                String tableName = ci.getTable();
-                if (tableName != null && !tableName.isEmpty()) {
-                    aliasMap.putIfAbsent(tableName.toLowerCase() + "." + columnAlias, counter);
-                }
                 counter++;
             }
         }
@@ -119,16 +110,23 @@
         }
 
         if (originalMap == null) {
-            originalMap = new HashMap<>();
+            originalMap = new HashMap<String, Integer>();
             int counter = 0;
             for (ColumnInformation ci : columnInfo) {
-                String columnRealName = ci.getOriginalName().toLowerCase();
-                originalMap.putIfAbsent(columnRealName, counter);
+                String columnRealName = ci.getOriginalName();
+                if (columnRealName != null && !columnRealName.isEmpty()) {
+                    columnRealName = columnRealName.toLowerCase();
+                    if (!originalMap.containsKey(columnRealName)) {
+                        originalMap.put(columnRealName, counter);
+                    }
 
-                String tableName = ci.getOriginalTable();
-                if (tableName != null && !tableName.isEmpty()) {
-                    originalMap.putIfAbsent(tableName.toLowerCase() + "." + columnRealName, counter);
->>>>>>> 216e75f4
+                    String tableName = ci.getOriginalTable();
+                    if (tableName != null && !tableName.isEmpty()) {
+                        tableName = tableName.toLowerCase();
+                        if (!originalMap.containsKey(tableName + "." + columnRealName)) {
+                            originalMap.put(tableName + "." + columnRealName, counter);
+                        }
+                    }
                 }
 
                 counter++;
