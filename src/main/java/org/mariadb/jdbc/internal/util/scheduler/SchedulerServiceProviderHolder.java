--- conflicted
+++ resolved
@@ -105,7 +105,6 @@
     }
 
     /**
-<<<<<<< HEAD
      * Change the current set scheduler provider.  This provider will be provided in future requests
      * to {@link #getSchedulerProvider()}.
      *
@@ -116,10 +115,7 @@
     }
 
     /**
-     * Get a Dinamic sized scheduler directly with the current set provider.
-=======
      * Get a Dynamic sized scheduler directly with the current set provider.
->>>>>>> a8dac314
      *
      * @param initialThreadCount Number of threads scheduler is allowed to grow to
      * @param poolName           name of pool to identify threads
