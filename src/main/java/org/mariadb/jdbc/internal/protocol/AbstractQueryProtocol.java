--- conflicted
+++ resolved
@@ -135,12 +135,8 @@
         } catch (SQLException sqlException) {
             throw addQueryInfo(sql, sqlException);
         } catch (MaxAllowedPacketException e) {
-<<<<<<< HEAD
             if (e.isMustReconnect()) connect();
-            throw new SQLNonTransientConnectionException("Could not send query: " + e.getMessage(), UNDEFINED_SQLSTATE.getSqlState(), e);
-=======
             throw handleMaxAllowedFailover("Could not send query: " + e.getMessage(), e);
->>>>>>> 6ab687a5
         } catch (IOException e) {
             throw new SQLNonTransientConnectionException("Could not send query: " + e.getMessage(), CONNECTION_EXCEPTION.getSqlState(), e);
         }
@@ -178,12 +174,7 @@
         } catch (SQLException queryException) {
             throw throwErrorWithQuery(parameters, queryException, clientPrepareResult);
         } catch (MaxAllowedPacketException e) {
-<<<<<<< HEAD
-            if (e.isMustReconnect()) connect();
-            throw new SQLNonTransientConnectionException("Could not execute query", UNDEFINED_SQLSTATE.getSqlState(), e);
-=======
-            throw handleMaxAllowedFailover("Could not send query: " + e.getMessage(), e);
->>>>>>> 6ab687a5
+            throw handleMaxAllowedFailover("Could not execute query", e);
         } catch (IOException e) {
             throw new SQLNonTransientConnectionException("Could not execute query", CONNECTION_EXCEPTION.getSqlState(), e);
         } finally {
@@ -345,15 +336,8 @@
 
             return result;
 
-        } catch (SQLException queryException) {
-            throw addQueryInfo(sql, queryException);
         } catch (MaxAllowedPacketException e) {
-<<<<<<< HEAD
-            if (e.isMustReconnect()) connect();
-            throw new SQLNonTransientConnectionException("Could not execute query \"" + sql + "\"", UNDEFINED_SQLSTATE.getSqlState(), e);
-=======
-            throw handleMaxAllowedFailover("Could not send query: " + e.getMessage(), e);
->>>>>>> 6ab687a5
+            throw handleMaxAllowedFailover("Could not execute query \"" + sql + "\"", e);
         } catch (IOException e) {
             throw new SQLNonTransientConnectionException("Could not prepare query \"" + sql + "\"", CONNECTION_EXCEPTION.getSqlState(), e);
         } finally {
@@ -395,17 +379,12 @@
 
                 getResult(results);
 
-            } catch (SQLException queryException) {
-                addQueryInfo(firstSql, queryException);
-                if (!getOptions().continueBatchOnError) throw queryException;
-                if (exception == null) exception = queryException;
+            } catch (SQLException sqlException) {
+                addQueryInfo(firstSql, sqlException);
+                if (!getOptions().continueBatchOnError) throw sqlException;
+                if (exception == null) exception = sqlException;
             } catch (MaxAllowedPacketException e) {
-<<<<<<< HEAD
-                if (e.isMustReconnect()) connect();
-                throw new SQLNonTransientConnectionException("Could not execute query", UNDEFINED_SQLSTATE.getSqlState(), e);
-=======
-                throw handleMaxAllowedFailover("Could not send query: " + e.getMessage(), e);
->>>>>>> 6ab687a5
+                throw handleMaxAllowedFailover("Could not execute query", e);
             } catch (IOException e) {
                 throw new SQLNonTransientConnectionException("Could not execute query", CONNECTION_EXCEPTION.getSqlState(), e);
             } finally {
@@ -450,12 +429,7 @@
         } catch (SQLException sqlEx) {
             throwErrorWithQuery(writer.buffer, sqlEx);
         } catch (MaxAllowedPacketException e) {
-<<<<<<< HEAD
-            if (e.isMustReconnect()) connect();
-            throw new SQLNonTransientConnectionException("Could not execute query", UNDEFINED_SQLSTATE.getSqlState(), e);
-=======
-            throw handleMaxAllowedFailover("Could not send query: " + e.getMessage(), e);
->>>>>>> 6ab687a5
+            throw handleMaxAllowedFailover("Could not execute query", e);
         } catch (IOException e) {
             throw new SQLNonTransientConnectionException("Could not execute query", CONNECTION_EXCEPTION.getSqlState(), e);
         } finally {
@@ -602,12 +576,7 @@
         } catch (SQLException qex) {
             throw throwErrorWithQuery(parameters, qex, serverPrepareResult);
         } catch (MaxAllowedPacketException e) {
-<<<<<<< HEAD
-            if (e.isMustReconnect()) connect();
-            throw new SQLNonTransientConnectionException("Could not execute query", UNDEFINED_SQLSTATE.getSqlState(), e);
-=======
-            throw handleMaxAllowedFailover("Could not send query: " + e.getMessage(), e);
->>>>>>> 6ab687a5
+            throw handleMaxAllowedFailover("Could not execute query", e);
         } catch (IOException e) {
             throw new SQLNonTransientConnectionException("Could not execute query", CONNECTION_EXCEPTION.getSqlState(), e);
         } finally {
@@ -653,12 +622,7 @@
         } catch (SQLException qex) {
             throw throwErrorWithQuery(parameters, qex, serverPrepareResult);
         } catch (MaxAllowedPacketException e) {
-<<<<<<< HEAD
-            if (e.isMustReconnect()) connect();
-            throw new SQLNonTransientConnectionException("Could not execute query", UNDEFINED_SQLSTATE.getSqlState(), e);
-=======
-            throw handleMaxAllowedFailover("Could not send query: " + e.getMessage(), e);
->>>>>>> 6ab687a5
+            throw handleMaxAllowedFailover("Could not execute query", e);
         } catch (IOException e) {
             throw new SQLNonTransientConnectionException("Could not execute query", CONNECTION_EXCEPTION.getSqlState(), e);
         } finally {
@@ -1231,19 +1195,6 @@
 
         try {
             sendLocalFile(results, fileName);
-<<<<<<< HEAD
-        } catch (MaxAllowedPacketException e) {
-            if (e.isMustReconnect()) connect();
-            try {
-                if (writer != null) {
-                    writer.writeEmptyPacket(packetFetcher.getLastPacketSeq() + 1);
-                    packetFetcher.getReusableBuffer();
-                }
-            } catch (IOException ee) {
-            }
-            throw new SQLNonTransientConnectionException("Could not send query: " + e.getMessage(), UNDEFINED_SQLSTATE.getSqlState(), e);
-=======
->>>>>>> 6ab687a5
         } catch (IOException e) {
             try {
                 if (writer != null) {
@@ -1367,10 +1318,10 @@
      * @param transactionIsolationLevel current transactionIsolationLevel
      * @param database current database
      * @param autocommit current autocommit state
-     * @throws QueryException if any error occur.
+     * @throws SQLException if any error occur.
      */
     //TODO set all client affected variables when implementing CONJ-319
-    public void resetStateAfterFailover(int maxRows, int transactionIsolationLevel, String database, boolean autocommit) throws QueryException {
+    public void resetStateAfterFailover(int maxRows, int transactionIsolationLevel, String database, boolean autocommit) throws SQLException {
         setMaxRows(maxRows);
 
         if (transactionIsolationLevel != 0) {
@@ -1396,22 +1347,22 @@
      * @param initialException initial MaxAllowedPacketException
      * @return resulting exception to thrown.
      */
-    private QueryException handleMaxAllowedFailover(String message, MaxAllowedPacketException initialException) {
-        QueryException returningException = new QueryException(message, -1, UNDEFINED_SQLSTATE, initialException);
+    private SQLException handleMaxAllowedFailover(String message, MaxAllowedPacketException initialException) {
+        SQLException returningException = new SQLNonTransientConnectionException(message, UNDEFINED_SQLSTATE.getSqlState(), initialException);
 
         if (initialException.isMustReconnect()) {
             try {
                 connect();
-            } catch (QueryException queryException) {
-                return new QueryException(message, -1, CONNECTION_EXCEPTION, initialException);
+            } catch (SQLException queryException) {
+                return new SQLNonTransientConnectionException(message, CONNECTION_EXCEPTION.getSqlState(), initialException);
             }
 
             try {
                 resetStateAfterFailover(getMaxRows(), getTransactionIsolationLevel(), getDatabase(), getAutocommit());
-            } catch (QueryException queryException) {
+            } catch (SQLException queryException) {
                 returningException.setNextException(
-                        new QueryException("reconnection succeed, but resetting previous state failed", -1,
-                        UNDEFINED_SQLSTATE, queryException));
+                        new SQLException("reconnection succeed, but resetting previous state failed",
+                        UNDEFINED_SQLSTATE.getSqlState(), queryException));
             }
         }
 
