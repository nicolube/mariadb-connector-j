--- conflicted
+++ resolved
@@ -240,17 +240,9 @@
               + sharedConn.getCatalog()
               + ".* TO 'dsUser'@'%' IDENTIFIED BY 'MySup8%rPassw@ord'");
     }
-<<<<<<< HEAD
-
-    // mysql 8.0.31 broken public key retrieval, so avoid FLUSHING for now
-    Assumptions.assumeTrue(!isMariaDBServer() && !exactVersion(8, 0, 31));
-
-=======
     //mysql 8.0.31 broken public key retrieval, so avoid FLUSHING for now
     Assumptions.assumeTrue(!isMariaDBServer() && !exactVersion(8, 0 ,31));
->>>>>>> 9843769a
     stmt.execute("FLUSH PRIVILEGES");
-
 
     ConnectionPoolDataSource ds = new MariaDbDataSource(mDefUrl);
     PooledConnection pc = ds.getPooledConnection("dsUser", "MySup8%rPassw@ord");
