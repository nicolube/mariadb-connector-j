package org.mariadb.jdbc;

import static org.junit.Assert.assertArrayEquals;
import static org.junit.Assert.assertEquals;
import static org.junit.Assert.fail;

import java.io.IOException;
import java.io.OutputStream;
import java.io.Reader;
import java.io.Writer;
import java.nio.charset.StandardCharsets;
import java.sql.SQLException;
import org.junit.Test;

public class MariaDbClobTest {

  private final byte[] bytes = "abcde🙏fgh".getBytes(StandardCharsets.UTF_8);

<<<<<<< HEAD
    @Test
    public void length() {
        MariaDbClob clob = new MariaDbClob(bytes);
        assertEquals(10, clob.length());

        MariaDbClob clob2 = new MariaDbClob(bytes, 2, 3);
        assertEquals(3, clob2.length());
    }

    @Test
    public void getSubString() throws SQLException {
        MariaDbClob clob = new MariaDbClob(bytes);
        assertEquals("abcde\uD83D\uDE4F", clob.getSubString(1, 7));
        assertEquals("abcde\uD83D\uDE4Ffgh", clob.getSubString(1, 20));
        assertEquals("abcde\uD83D\uDE4Ffgh", clob.getSubString(1, (int) clob.length()));
        assertEquals("ab", clob.getSubString(1, 2));
        assertEquals("\uD83D\uDE4F", clob.getSubString(6, 2));

        MariaDbClob clob2 = new MariaDbClob(bytes, 4, 6);

        assertEquals("e\uD83D\uDE4Ff", clob2.getSubString(1, 20));
        assertEquals("\uD83D\uDE4Ff", clob2.getSubString(2, 3));

        try {
            clob2.getSubString(0, 3);
            fail("must have thrown exception, min pos is 1");
        } catch (SQLException sqle) {
            //normal exception
        }
    }

    @Test
    public void getCharacterStream() throws SQLException {
        MariaDbClob clob = new MariaDbClob(bytes);
        assureReaderEqual("abcde\uD83D\uDE4F", clob.getCharacterStream(1, 7));
        assureReaderEqual("abcde\uD83D\uDE4Ffgh", clob.getCharacterStream(1, 10));
        try {
            assureReaderEqual("abcde\uD83D\uDE4Ffgh", clob.getCharacterStream(1, 20));
            fail("must have throw exception, length > to number of characters");
        } catch (SQLException sqle) {
            //normal error
        }
        assureReaderEqual("bcde\uD83D\uDE4F", clob.getCharacterStream(2, 7));


        MariaDbClob clob2 = new MariaDbClob(bytes, 2, 9);
        assureReaderEqual("cde\uD83D\uDE4Ffg", clob2.getCharacterStream(1, 7));
        try {
            assureReaderEqual("cde\uD83D\uDE4Ffg", clob2.getCharacterStream(1, 20));
            fail("must have throw exception, length > to number of characters");
        } catch (SQLException sqle) {
            //normal error
        }

        assureReaderEqual("e\uD83D\uDE4Ff", clob2.getCharacterStream(3, 5));

    }

    private void assureReaderEqual(String expectedStr, Reader reader) {
        try {
            char[] expected = expectedStr.toCharArray();
            char[] readArr = new char[expected.length];
            assertEquals(expected.length, reader.read(readArr));
            assertArrayEquals(expected, readArr);
        } catch (IOException ioe) {
            ioe.printStackTrace();
            fail();
        }
    }

    @Test
    public void setCharacterStream() throws SQLException, IOException {
        final byte[] bytes = "abcde\uD83D\uDE4Ffgh".getBytes(StandardCharsets.UTF_8);
        MariaDbClob clob = new MariaDbClob(bytes);
        assureReaderEqual("abcde\uD83D\uDE4F", clob.getCharacterStream(1, 7));

        Writer writer = clob.setCharacterStream(2);
        writer.write("tuvxyz", 2, 3);
        writer.flush();
        assertEquals("avxye\uD83D\uDE4F", clob.getSubString(1, 7));

        clob = new MariaDbClob(bytes);

        writer = clob.setCharacterStream(2);
        writer.write("1234567890lmnopqrstu", 1, 19);
        writer.flush();
        assertEquals("a234567890lmnopqrstu", clob.getSubString(1, 100));

    }
=======
  @Test
  public void length() {
    MariaDbClob clob = new MariaDbClob(bytes);
    assertEquals(9, clob.length());

    MariaDbClob clob2 = new MariaDbClob(bytes, 2, 3);
    assertEquals(3, clob2.length());
  }
>>>>>>> 5bab126f

  @Test
  public void getSubString() throws SQLException {
    MariaDbClob clob = new MariaDbClob(bytes);
    assertEquals("abcde🙏", clob.getSubString(1, 7));
    assertEquals("abcde🙏fgh", clob.getSubString(1, 20));
    assertEquals("ab", clob.getSubString(1, 2));
    assertEquals("🙏", clob.getSubString(6, 2));

    MariaDbClob clob2 = new MariaDbClob(bytes, 4, 6);

    assertEquals("e🙏f", clob2.getSubString(1, 20));
    assertEquals("🙏f", clob2.getSubString(2, 3));

    try {
      clob2.getSubString(0, 3);
      fail("must have thrown exception, min pos is 1");
    } catch (SQLException sqle) {
      //normal exception
    }
  }

  @Test
  public void getCharacterStream() throws SQLException {
    MariaDbClob clob = new MariaDbClob(bytes);
    assureReaderEqual("abcde🙏", clob.getCharacterStream(1, 7));
    assureReaderEqual("abcde🙏fgh", clob.getCharacterStream(1, 10));
    try {
      assureReaderEqual("abcde🙏fgh", clob.getCharacterStream(1, 20));
      fail("must have throw exception, length > to number of characters");
    } catch (SQLException sqle) {
      //normal error
    }
    assureReaderEqual("bcde🙏", clob.getCharacterStream(2, 7));

    MariaDbClob clob2 = new MariaDbClob(bytes, 2, 9);
    assureReaderEqual("cde🙏fg", clob2.getCharacterStream(1, 7));
    try {
      assureReaderEqual("cde🙏fg", clob2.getCharacterStream(1, 20));
      fail("must have throw exception, length > to number of characters");
    } catch (SQLException sqle) {
      //normal error
    }

    assureReaderEqual("e🙏f", clob2.getCharacterStream(3, 5));

  }

  private void assureReaderEqual(String expectedStr, Reader reader) {
    try {
      char[] expected = expectedStr.toCharArray();
      char[] readArr = new char[expected.length];
      assertEquals(expected.length, reader.read(readArr));
      assertArrayEquals(expected, readArr);
    } catch (IOException ioe) {
      ioe.printStackTrace();
      fail();
    }
  }

  @Test
  public void setCharacterStream() throws SQLException, IOException {
    final byte[] bytes =  "abcde🙏fgh".getBytes(StandardCharsets.UTF_8);
    MariaDbClob clob = new MariaDbClob(bytes);
    assureReaderEqual("abcde🙏", clob.getCharacterStream(1, 7));

    Writer writer = clob.setCharacterStream(2);
    writer.write("tuvxyz", 2, 3);
    writer.flush();
    assertEquals("avxye🙏", clob.getSubString(1, 7));

    clob = new MariaDbClob(bytes);

    writer = clob.setCharacterStream(2);
    writer.write("1234567890lmnopqrstu", 1, 19);
    writer.flush();
    assertEquals("a234567890lmnopqrstu", clob.getSubString(1, 100));

  }


  @Test
  public void position() throws SQLException {
    MariaDbClob clob = new MariaDbClob(bytes);
    assertEquals(4, clob.position("de", 2));

    clob = new MariaDbClob(bytes, 2, 10);
    assertEquals(4, clob.position("🙏", 2));
  }

  @Test
  public void setString() throws SQLException {
    final byte[] bytes = "abcde🙏fgh".getBytes(StandardCharsets.UTF_8);
    MariaDbClob clob = new MariaDbClob(bytes);
    assureReaderEqual("abcde🙏", clob.getCharacterStream(1, 7));
    clob.setString(2, "zuv");
    assertEquals("azuve🙏", clob.getSubString(1, 7));
    clob.setString(9, "zzz");
    assertEquals("azuve🙏fgzzz", clob.getSubString(1, 12));

    clob = new MariaDbClob("abcde🙏fgh".getBytes(StandardCharsets.UTF_8), 2, 9);
    assureReaderEqual("cde🙏fg", clob.getCharacterStream(1, 7));
    assertEquals("cde🙏fg", clob.getSubString(1, 7));

    clob.setString(2, "zg");
    assertEquals("czg🙏f", clob.getSubString(1, 6));
    clob.setString(7, "zzz");
    String ss = clob.getSubString(1, 12);
    assertEquals("czg🙏fgzzz", clob.getSubString(1, 12));
  }

  @Test
  public void setAsciiStream() throws SQLException, IOException {
    final byte[] bytes = "abcde🙏fgh".getBytes(StandardCharsets.UTF_8);
    MariaDbClob clob = new MariaDbClob(bytes);
    assureReaderEqual("abcde🙏", clob.getCharacterStream(1, 7));

    OutputStream stream = clob.setAsciiStream(2);
    stream.write("tuvxyz".getBytes(), 2, 3);
    stream.flush();

    assertEquals("avxye🙏", clob.getSubString(1, 7));

    clob = new MariaDbClob(bytes);

    stream = clob.setAsciiStream(2);
    stream.write("1234567890lmnopqrstu".getBytes(), 1, 19);
    stream.flush();
    assertEquals("a234567890lmnopqrstu", clob.getSubString(1, 100));

  }

  @Test
  public void setBinaryStream() throws SQLException, IOException {
    final byte[] bytes = "abcde🙏fgh".getBytes(StandardCharsets.UTF_8);
    final byte[] otherBytes = new byte[]{10, 11, 12, 13};

    MariaDbClob blob = new MariaDbClob(new byte[]{0, 1, 2, 3, 4, 5});
    OutputStream out = blob.setBinaryStream(2);
    out.write(otherBytes);
    assertArrayEquals(new byte[]{0, 10, 11, 12, 13, 5}, blob.getBytes(1, 6));

    MariaDbClob blob2 = new MariaDbClob(new byte[]{0, 1, 2, 3, 4, 5});
    OutputStream out2 = blob2.setBinaryStream(4);
    out2.write(otherBytes);
    assertArrayEquals(new byte[]{0, 1, 2, 10, 11, 12, 13}, blob2.getBytes(1, 7));

    MariaDbClob blob3 = new MariaDbClob(new byte[]{0, 1, 2, 3, 4, 5}, 2, 3);
    OutputStream out3 = blob3.setBinaryStream(2);
    out3.write(otherBytes);
    assertArrayEquals(new byte[]{2, 10, 11, 12, 13, 0, 0}, blob3.getBytes(1, 7));

    MariaDbClob blob4 = new MariaDbClob(new byte[]{0, 1, 2, 3, 4, 5}, 2, 3);
    OutputStream out4 = blob4.setBinaryStream(4);
    out4.write(otherBytes);
    assertArrayEquals(new byte[]{2, 3, 4, 10, 11, 12}, blob4.getBytes(1, 6));

    try {
      MariaDbClob blob5 = new MariaDbClob(new byte[]{0, 1, 2, 3, 4, 5}, 2, 3);
      blob5.setBinaryStream(0);
    } catch (SQLException sqle) {
      //normal exception
    }
  }


  @Test
  public void setBinaryStreamOffset() throws SQLException, IOException {
    final byte[] bytes = "abcde🙏fgh".getBytes(StandardCharsets.UTF_8);
    final byte[] otherBytes = new byte[]{10, 11, 12, 13};

    MariaDbClob blob = new MariaDbClob(new byte[]{0, 1, 2, 3, 4, 5});
    OutputStream out = blob.setBinaryStream(2);
    out.write(otherBytes, 2, 3);
    assertArrayEquals(new byte[]{0, 12, 13, 3, 4, 5}, blob.getBytes(1, 6));

    MariaDbClob blob2 = new MariaDbClob(new byte[]{0, 1, 2, 3, 4, 5});
    OutputStream out2 = blob2.setBinaryStream(4);
    out2.write(otherBytes, 3, 2);
    assertArrayEquals(new byte[]{0, 1, 2, 13, 4, 5, 0}, blob2.getBytes(1, 7));

    MariaDbClob blob3 = new MariaDbClob(new byte[]{0, 1, 2, 3, 4, 5}, 2, 4);
    OutputStream out3 = blob3.setBinaryStream(2);
    out3.write(otherBytes, 2, 3);
    assertArrayEquals(new byte[]{2, 12, 13, 5, 0, 0, 0}, blob3.getBytes(1, 7));

    MariaDbClob blob4 = new MariaDbClob(new byte[]{0, 1, 2, 3, 4, 5}, 2, 3);
    OutputStream out4 = blob4.setBinaryStream(4);
    out4.write(otherBytes, 2, 2);
    assertArrayEquals(new byte[]{2, 3, 4, 12, 13, 0}, blob4.getBytes(1, 6));

    MariaDbClob blob5 = new MariaDbClob(new byte[]{0, 1, 2, 3, 4, 5}, 2, 3);
    OutputStream out5 = blob5.setBinaryStream(4);
    out5.write(otherBytes, 2, 20);
    assertArrayEquals(new byte[]{2, 3, 4, 12, 13, 0}, blob5.getBytes(1, 6));

  }

  @Test
  public void truncate() throws SQLException {
    MariaDbClob clob = new MariaDbClob(bytes);
    clob.truncate(20);
    assertEquals("abcde🙏f", clob.getSubString(1, 8));
    clob.truncate(7);
    assertEquals("abcde🙏", clob.getSubString(1, 8));
    clob.truncate(4);
    assertEquals("abcd", clob.getSubString(1, 7));
    clob.truncate(0);
    assertEquals("", clob.getSubString(1, 7));

    MariaDbClob clob2 = new MariaDbClob("abcde🙏fgh".getBytes(StandardCharsets.UTF_8), 2,
        8);
    clob2.truncate(20);
    assertEquals("cde🙏f", clob2.getSubString(1, 8));
    clob2.truncate(4);
    assertEquals("cde🙏", clob2.getSubString(1, 8));
    clob2.truncate(0);
    assertEquals("", clob2.getSubString(1, 7));

  }

  @Test
  public void free() {
    MariaDbClob blob = new MariaDbClob(bytes);
    blob.free();
    assertEquals(0, blob.length);
  }

}<|MERGE_RESOLUTION|>--- conflicted
+++ resolved
@@ -16,112 +16,21 @@
 
   private final byte[] bytes = "abcde🙏fgh".getBytes(StandardCharsets.UTF_8);
 
-<<<<<<< HEAD
-    @Test
-    public void length() {
-        MariaDbClob clob = new MariaDbClob(bytes);
-        assertEquals(10, clob.length());
-
-        MariaDbClob clob2 = new MariaDbClob(bytes, 2, 3);
-        assertEquals(3, clob2.length());
-    }
-
-    @Test
-    public void getSubString() throws SQLException {
-        MariaDbClob clob = new MariaDbClob(bytes);
-        assertEquals("abcde\uD83D\uDE4F", clob.getSubString(1, 7));
-        assertEquals("abcde\uD83D\uDE4Ffgh", clob.getSubString(1, 20));
-        assertEquals("abcde\uD83D\uDE4Ffgh", clob.getSubString(1, (int) clob.length()));
-        assertEquals("ab", clob.getSubString(1, 2));
-        assertEquals("\uD83D\uDE4F", clob.getSubString(6, 2));
-
-        MariaDbClob clob2 = new MariaDbClob(bytes, 4, 6);
-
-        assertEquals("e\uD83D\uDE4Ff", clob2.getSubString(1, 20));
-        assertEquals("\uD83D\uDE4Ff", clob2.getSubString(2, 3));
-
-        try {
-            clob2.getSubString(0, 3);
-            fail("must have thrown exception, min pos is 1");
-        } catch (SQLException sqle) {
-            //normal exception
-        }
-    }
-
-    @Test
-    public void getCharacterStream() throws SQLException {
-        MariaDbClob clob = new MariaDbClob(bytes);
-        assureReaderEqual("abcde\uD83D\uDE4F", clob.getCharacterStream(1, 7));
-        assureReaderEqual("abcde\uD83D\uDE4Ffgh", clob.getCharacterStream(1, 10));
-        try {
-            assureReaderEqual("abcde\uD83D\uDE4Ffgh", clob.getCharacterStream(1, 20));
-            fail("must have throw exception, length > to number of characters");
-        } catch (SQLException sqle) {
-            //normal error
-        }
-        assureReaderEqual("bcde\uD83D\uDE4F", clob.getCharacterStream(2, 7));
-
-
-        MariaDbClob clob2 = new MariaDbClob(bytes, 2, 9);
-        assureReaderEqual("cde\uD83D\uDE4Ffg", clob2.getCharacterStream(1, 7));
-        try {
-            assureReaderEqual("cde\uD83D\uDE4Ffg", clob2.getCharacterStream(1, 20));
-            fail("must have throw exception, length > to number of characters");
-        } catch (SQLException sqle) {
-            //normal error
-        }
-
-        assureReaderEqual("e\uD83D\uDE4Ff", clob2.getCharacterStream(3, 5));
-
-    }
-
-    private void assureReaderEqual(String expectedStr, Reader reader) {
-        try {
-            char[] expected = expectedStr.toCharArray();
-            char[] readArr = new char[expected.length];
-            assertEquals(expected.length, reader.read(readArr));
-            assertArrayEquals(expected, readArr);
-        } catch (IOException ioe) {
-            ioe.printStackTrace();
-            fail();
-        }
-    }
-
-    @Test
-    public void setCharacterStream() throws SQLException, IOException {
-        final byte[] bytes = "abcde\uD83D\uDE4Ffgh".getBytes(StandardCharsets.UTF_8);
-        MariaDbClob clob = new MariaDbClob(bytes);
-        assureReaderEqual("abcde\uD83D\uDE4F", clob.getCharacterStream(1, 7));
-
-        Writer writer = clob.setCharacterStream(2);
-        writer.write("tuvxyz", 2, 3);
-        writer.flush();
-        assertEquals("avxye\uD83D\uDE4F", clob.getSubString(1, 7));
-
-        clob = new MariaDbClob(bytes);
-
-        writer = clob.setCharacterStream(2);
-        writer.write("1234567890lmnopqrstu", 1, 19);
-        writer.flush();
-        assertEquals("a234567890lmnopqrstu", clob.getSubString(1, 100));
-
-    }
-=======
   @Test
   public void length() {
     MariaDbClob clob = new MariaDbClob(bytes);
-    assertEquals(9, clob.length());
+    assertEquals(10, clob.length());
 
     MariaDbClob clob2 = new MariaDbClob(bytes, 2, 3);
     assertEquals(3, clob2.length());
   }
->>>>>>> 5bab126f
 
   @Test
   public void getSubString() throws SQLException {
     MariaDbClob clob = new MariaDbClob(bytes);
     assertEquals("abcde🙏", clob.getSubString(1, 7));
     assertEquals("abcde🙏fgh", clob.getSubString(1, 20));
+    assertEquals("abcde🙏fgh", clob.getSubString(1, (int) clob.length()));
     assertEquals("ab", clob.getSubString(1, 2));
     assertEquals("🙏", clob.getSubString(6, 2));
 
