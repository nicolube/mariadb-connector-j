/*
 *
 * MariaDB Client for Java
 *
 * Copyright (c) 2012-2014 Monty Program Ab.
 * Copyright (c) 2015-2017 MariaDB Ab.
 *
 * This library is free software; you can redistribute it and/or modify it under
 * the terms of the GNU Lesser General Public License as published by the Free
 * Software Foundation; either version 2.1 of the License, or (at your option)
 * any later version.
 *
 * This library is distributed in the hope that it will be useful, but
 * WITHOUT ANY WARRANTY; without even the implied warranty of MERCHANTABILITY or
 * FITNESS FOR A PARTICULAR PURPOSE.  See the GNU Lesser General Public License
 * for more details.
 *
 * You should have received a copy of the GNU Lesser General Public License along
 * with this library; if not, write to Monty Program Ab info@montyprogram.com.
 *
 * This particular MariaDB Client for Java file is work
 * derived from a Drizzle-JDBC. Drizzle-JDBC file which is covered by subject to
 * the following copyright and notice provisions:
 *
 * Copyright (c) 2009-2011, Marcus Eriksson
 *
 * Redistribution and use in source and binary forms, with or without modification,
 * are permitted provided that the following conditions are met:
 * Redistributions of source code must retain the above copyright notice, this list
 * of conditions and the following disclaimer.
 *
 * Redistributions in binary form must reproduce the above copyright notice, this
 * list of conditions and the following disclaimer in the documentation and/or
 * other materials provided with the distribution.
 *
 * Neither the name of the driver nor the names of its contributors may not be
 * used to endorse or promote products derived from this software without specific
 * prior written permission.
 *
 * THIS SOFTWARE IS PROVIDED BY THE COPYRIGHT HOLDERS  AND CONTRIBUTORS "AS IS"
 * AND ANY EXPRESS OR IMPLIED WARRANTIES, INCLUDING, BUT NOT LIMITED TO, THE IMPLIED
 * WARRANTIES OF MERCHANTABILITY AND FITNESS FOR A PARTICULAR PURPOSE ARE DISCLAIMED.
 * IN NO EVENT SHALL THE COPYRIGHT HOLDER OR CONTRIBUTORS BE LIABLE FOR ANY DIRECT,
 * INDIRECT, INCIDENTAL, SPECIAL, EXEMPLARY, OR CONSEQUENTIAL DAMAGES (INCLUDING, BUT
 * NOT LIMITED TO, PROCUREMENT OF SUBSTITUTE GOODS OR SERVICES; LOSS OF USE, DATA, OR
 * PROFITS; OR BUSINESS INTERRUPTION) HOWEVER CAUSED AND ON ANY THEORY OF LIABILITY,
 * WHETHER IN CONTRACT, STRICT LIABILITY, OR TORT (INCLUDING NEGLIGENCE OR OTHERWISE)
 * ARISING IN ANY WAY OUT OF THE USE OF THIS SOFTWARE, EVEN IF ADVISED OF THE POSSIBILITY
 * OF SUCH DAMAGE.
 *
 */

package org.mariadb.jdbc;

import org.mariadb.jdbc.internal.com.read.Buffer;
import org.mariadb.jdbc.internal.util.exceptions.ExceptionMapper;

import java.io.*;
<<<<<<< HEAD
=======
import java.nio.charset.CharacterCodingException;
import java.nio.charset.StandardCharsets;
>>>>>>> 8edfd270
import java.sql.Clob;
import java.sql.NClob;
import java.sql.SQLException;

public class MariaDbClob extends MariaDbBlob implements Clob, NClob, Serializable {

    private static final long serialVersionUID = -3066501059817815286L;

    /**
     * Creates a Clob with content.
     *
     * @param bytes the content for the Clob.
     */
    public MariaDbClob(byte[] bytes) {
        super(bytes);
    }

    /**
     * Creates a Clob with content.
     *
     * @param bytes     the content for the Clob.
     * @param offset    offset
     * @param length    length
     */
    public MariaDbClob(byte[] bytes, int offset, int length) {
        super(bytes, offset, length);
    }

    /**
     * Creates an empty Clob.
     */
    public MariaDbClob() {
        super();
    }

    /**
     * ToString implementation.
     *
     * @return string value of blob content.
     */
    public String toString() {
<<<<<<< HEAD
        try {
            return new String(data, offset, length, Buffer.UTF_8);
        } catch (Exception e) {
            throw new AssertionError(e);
        }
=======
        return new String(data, offset, length, StandardCharsets.UTF_8);
>>>>>>> 8edfd270
    }

    /**
     * Get sub string.
     *
     * @param pos    position
     * @param length length of sub string
     * @return substring
     * @throws SQLException if pos is less than 1 or length is less than 0
     */
    public String getSubString(long pos, int length) throws SQLException {

        if (pos < 1) {
            throw ExceptionMapper.getSqlException("position must be >= 1");
        }

        if (length < 0) {
            throw ExceptionMapper.getSqlException("length must be > 0");
        }

        try {
            String val = toString();
            return val.substring((int) pos - 1, Math.min((int) pos - 1 + length, val.length()));
        } catch (Exception e) {
            throw new SQLException(e);
        }
    }

    public Reader getCharacterStream() throws SQLException {
        return new StringReader(toString());
    }

    /**
     * Returns a Reader object that contains a partial Clob value, starting with the character specified by pos, which
     * is length characters in length.
     *
     * @param pos    the offset to the first character of the partial value to be retrieved. The first character in the
     *               Clob is at position 1.
     * @param length the length in characters of the partial value to be retrieved.
     * @return Reader through which the partial Clob value can be read.
     * @throws SQLException if pos is less than 1 or if pos is greater than the number of characters in the Clob or
     * if pos + length is greater than the number of characters in the Clob
     */
    public Reader getCharacterStream(long pos, long length) throws SQLException {
        String val = toString();
        if (val.length() < (int) pos - 1 + length) {
            throw ExceptionMapper.getSqlException("pos + length is greater than the number of characters in the Clob");
        }
        String sub = val.substring((int) pos - 1, (int) pos - 1 + (int) length);
        return new StringReader(sub);
    }

    /**
     * Set character stream.
     *
     * @param pos position
     * @return writer
     * @throws SQLException if position is invalid
     */
    public Writer setCharacterStream(long pos) throws SQLException {
        int bytePosition = utf8Position((int) pos - 1);
        OutputStream stream = setBinaryStream(bytePosition + 1);
        return new OutputStreamWriter(stream, Buffer.UTF_8);
    }

    public InputStream getAsciiStream() throws SQLException {
        return getBinaryStream();
    }

    public long position(String searchStr, long start) throws SQLException {
        return toString().indexOf(searchStr, (int) start - 1) + 1;
    }

    public long position(Clob searchStr, long start) throws SQLException {
        return position(searchStr.toString(), start);
    }

    /**
     * Convert character position into byte position in UTF8 byte array.
     *
     * @param charPosition charPosition
     * @return byte position
     */
    private int utf8Position(int charPosition) {
        int pos = offset;
        for (int i = 0; i < charPosition; i++) {
            int byteValue = data[pos] & 0xff;
            if (byteValue < 0x80) {
                pos += 1;
            } else if (byteValue < 0xC2) {
                throw new UncheckedIOException("invalid UTF8",new CharacterCodingException());
            } else if (byteValue < 0xE0) {
                pos += 2;
            } else if (byteValue < 0xF0) {
                pos += 3;
            } else if (byteValue < 0xF8) {
                pos += 4;
            } else {
                throw new UncheckedIOException("invalid UTF8",new CharacterCodingException());
            }
        }
        return pos;
    }

    /**
     * Set String.
     *
     * @param pos position
     * @param str string
     * @return string length
     * @throws SQLException if UTF-8 conversion failed
     */
    public int setString(long pos, String str) throws SQLException {
        int bytePosition = utf8Position((int) pos - 1);
        super.setBytes(bytePosition + 1 - offset, str.getBytes(Buffer.UTF_8));
        return str.length();
    }

    public int setString(long pos, String str, int offset, int len) throws SQLException {
        return setString(pos, str.substring(offset, offset + len));
    }

    public OutputStream setAsciiStream(long pos) throws SQLException {
        return setBinaryStream(utf8Position((int) pos - 1) + 1);
    }

    /**
     * Return character length of the Clob. Assume UTF8 encoding.
     */
    @Override
    public long length() {
        long len = 0;
        for (int i = offset; i < offset + length; ) {
            int byteValue = data[i] & 0xff;
            if (byteValue < 0x80) {
                i += 1;
            } else if (byteValue < 0xC2) {
                throw new UncheckedIOException("invalid UTF8",new CharacterCodingException());
            } else if (byteValue < 0xE0) {
                i += 2;
            } else if (byteValue < 0xF0) {
                i += 3;
            } else if (byteValue < 0xF8) {
                i += 4;
            } else {
                throw new UncheckedIOException("invalid UTF8",new CharacterCodingException());
            }
            len++;
        }
        return len;
    }

    @Override
    public void truncate(final long len) throws SQLException {
        int pos = offset;
        for (; pos < offset + Math.min(length, len); ) {
            int byteValue = data[pos] & 0xff;
            if (byteValue < 0x80) {
                pos += 1;
            } else if (byteValue < 0xC2) {
                throw new UncheckedIOException("invalid UTF8",new CharacterCodingException());
            } else if (byteValue < 0xE0) {
                pos += 2;
            } else if (byteValue < 0xF0) {
                pos += 3;
            } else if (byteValue < 0xF8) {
                pos += 4;
            } else {
                throw new UncheckedIOException("invalid UTF8",new CharacterCodingException());
            }
        }
        length = pos - offset;
    }
}<|MERGE_RESOLUTION|>--- conflicted
+++ resolved
@@ -56,11 +56,6 @@
 import org.mariadb.jdbc.internal.util.exceptions.ExceptionMapper;
 
 import java.io.*;
-<<<<<<< HEAD
-=======
-import java.nio.charset.CharacterCodingException;
-import java.nio.charset.StandardCharsets;
->>>>>>> 8edfd270
 import java.sql.Clob;
 import java.sql.NClob;
 import java.sql.SQLException;
@@ -102,15 +97,7 @@
      * @return string value of blob content.
      */
     public String toString() {
-<<<<<<< HEAD
-        try {
-            return new String(data, offset, length, Buffer.UTF_8);
-        } catch (Exception e) {
-            throw new AssertionError(e);
-        }
-=======
-        return new String(data, offset, length, StandardCharsets.UTF_8);
->>>>>>> 8edfd270
+        return new String(data, offset, length, Buffer.UTF_8);
     }
 
     /**
