/*
 *
 * MariaDB Client for Java
 *
 * Copyright (c) 2012-2014 Monty Program Ab.
 * Copyright (c) 2015-2017 MariaDB Ab.
 *
 * This library is free software; you can redistribute it and/or modify it under
 * the terms of the GNU Lesser General Public License as published by the Free
 * Software Foundation; either version 2.1 of the License, or (at your option)
 * any later version.
 *
 * This library is distributed in the hope that it will be useful, but
 * WITHOUT ANY WARRANTY; without even the implied warranty of MERCHANTABILITY or
 * FITNESS FOR A PARTICULAR PURPOSE.  See the GNU Lesser General Public License
 * for more details.
 *
 * You should have received a copy of the GNU Lesser General Public License along
 * with this library; if not, write to Monty Program Ab info@montyprogram.com.
 *
 * This particular MariaDB Client for Java file is work
 * derived from a Drizzle-JDBC. Drizzle-JDBC file which is covered by subject to
 * the following copyright and notice provisions:
 *
 * Copyright (c) 2009-2011, Marcus Eriksson
 *
 * Redistribution and use in source and binary forms, with or without modification,
 * are permitted provided that the following conditions are met:
 * Redistributions of source code must retain the above copyright notice, this list
 * of conditions and the following disclaimer.
 *
 * Redistributions in binary form must reproduce the above copyright notice, this
 * list of conditions and the following disclaimer in the documentation and/or
 * other materials provided with the distribution.
 *
 * Neither the name of the driver nor the names of its contributors may not be
 * used to endorse or promote products derived from this software without specific
 * prior written permission.
 *
 * THIS SOFTWARE IS PROVIDED BY THE COPYRIGHT HOLDERS  AND CONTRIBUTORS "AS IS"
 * AND ANY EXPRESS OR IMPLIED WARRANTIES, INCLUDING, BUT NOT LIMITED TO, THE IMPLIED
 * WARRANTIES OF MERCHANTABILITY AND FITNESS FOR A PARTICULAR PURPOSE ARE DISCLAIMED.
 * IN NO EVENT SHALL THE COPYRIGHT HOLDER OR CONTRIBUTORS BE LIABLE FOR ANY DIRECT,
 * INDIRECT, INCIDENTAL, SPECIAL, EXEMPLARY, OR CONSEQUENTIAL DAMAGES (INCLUDING, BUT
 * NOT LIMITED TO, PROCUREMENT OF SUBSTITUTE GOODS OR SERVICES; LOSS OF USE, DATA, OR
 * PROFITS; OR BUSINESS INTERRUPTION) HOWEVER CAUSED AND ON ANY THEORY OF LIABILITY,
 * WHETHER IN CONTRACT, STRICT LIABILITY, OR TORT (INCLUDING NEGLIGENCE OR OTHERWISE)
 * ARISING IN ANY WAY OUT OF THE USE OF THIS SOFTWARE, EVEN IF ADVISED OF THE POSSIBILITY
 * OF SUCH DAMAGE.
 *
 */

package org.mariadb.jdbc;

import org.mariadb.jdbc.internal.com.read.dao.CmdInformation;
import org.mariadb.jdbc.internal.com.read.dao.Results;
import org.mariadb.jdbc.internal.com.read.resultset.SelectResultSet;
import org.mariadb.jdbc.internal.logging.Logger;
import org.mariadb.jdbc.internal.logging.LoggerFactory;
import org.mariadb.jdbc.internal.protocol.Protocol;
import org.mariadb.jdbc.internal.util.Options;
import org.mariadb.jdbc.internal.util.Utils;
import org.mariadb.jdbc.internal.util.dao.ClientPrepareResult;
import org.mariadb.jdbc.internal.util.exceptions.ExceptionMapper;
import org.mariadb.jdbc.internal.util.scheduler.SchedulerServiceProviderHolder;

import java.io.IOException;
import java.io.InputStream;
import java.nio.charset.Charset;
import java.sql.*;
import java.util.ArrayList;
import java.util.Arrays;
import java.util.List;
import java.util.concurrent.ExecutionException;
import java.util.concurrent.Future;
import java.util.concurrent.ScheduledExecutorService;
import java.util.concurrent.TimeUnit;
import java.util.concurrent.locks.ReentrantLock;


public class MariaDbStatement implements Statement, Cloneable {

    //timeout scheduler
    private static final ScheduledExecutorService timeoutScheduler = SchedulerServiceProviderHolder.getTimeoutScheduler();
    protected static Logger logger = LoggerFactory.getLogger(MariaDbStatement.class);
    protected final ReentrantLock lock;

    /**
     * the protocol used to talk to the server.
     */
    protected Protocol protocol;

    /**
     * the  Connection object.
     */
    protected MariaDbConnection connection;
    protected Future<?> timerTaskFuture;
    protected volatile boolean closed = false;
    protected List<String> batchQueries;
    protected int queryTimeout;
    protected long maxRows;
    protected Results results;
    protected int resultSetScrollType;
    protected boolean mustCloseOnCompletion = false;
    protected Options options;
    //are warnings cleared?
    protected boolean warningsCleared;
    protected int fetchSize;
    boolean isTimedout;
    volatile boolean executing;
    protected boolean canUseServerTimeout;
    private int maxFieldSize;

    /**
     * Creates a new Statement.
     *
     * @param connection          the connection to return in getConnection.
     * @param resultSetScrollType one of the following <code>ResultSet</code> constants: <code>ResultSet.TYPE_FORWARD_ONLY</code>,
     *                            <code>ResultSet.TYPE_SCROLL_INSENSITIVE</code>, or <code>ResultSet.TYPE_SCROLL_SENSITIVE</code>
     */
    public MariaDbStatement(MariaDbConnection connection, int resultSetScrollType) {
        this.protocol = connection.getProtocol();
        this.connection = connection;
        this.canUseServerTimeout = connection.canUseServerTimeout();
        this.resultSetScrollType = resultSetScrollType;
        this.lock = this.connection.lock;
        this.options = this.protocol.getOptions();
        this.results = new Results(this, protocol.getAutoIncrementIncrement());
    }

    /**
     * Provide a "cleanup" method that can be called after unloading driver, to fix Tomcat's obscure classpath handling.
     */
    public static void unloadDriver() {
        // nothing to do here, as scheduler is already daemon thread
    }

    /**
     * Clone statement.
     *
     * @param connection connection
     * @return Clone statement.
     * @throws CloneNotSupportedException if any error occur.
     */
    public MariaDbStatement clone(MariaDbConnection connection) throws CloneNotSupportedException {
        MariaDbStatement clone = (MariaDbStatement) super.clone();
        clone.connection = connection;
        clone.protocol = connection.getProtocol();
        clone.timerTaskFuture = null;
        clone.batchQueries = new ArrayList<>();
        clone.results = new Results(clone, clone.protocol.getAutoIncrementIncrement());
        clone.closed = false;
        clone.warningsCleared = true;
        clone.fetchSize = 0;
        clone.maxRows = 0;
        return clone;
    }

    /**
     * returns the protocol.
     *
     * @return the protocol used.
     */
    public Protocol getProtocol() {
        return protocol;
    }

    // Part of query prolog - setup timeout timer
    protected void setTimerTask() {
        assert (timerTaskFuture == null);

        timerTaskFuture = timeoutScheduler.schedule(new Runnable() {
            @Override
            public void run() {
                try {
                    isTimedout = true;
                    protocol.cancelCurrentQuery();
                } catch (Throwable e) {
                }
            }
        }, queryTimeout, TimeUnit.SECONDS);
    }

    /**
     * Command prolog.
     * <ol>
     *     <li>clear previous query state</li>
     *     <li>launch timeout timer if needed</li>
     * </ol>
     *
     * @param forceUseOfTimer even if query timeout if possible on server using max_statement_time, force using timer
     *                        (for batch)
     * @throws SQLException if statement is closed
     */
    protected void executeQueryPrologue(boolean forceUseOfTimer) throws SQLException {
        executing = true;
        if (closed) {
            throw new SQLException("execute() is called on closed statement");
        }
        protocol.prolog(maxRows, protocol.getProxy() != null, connection, this);
        if (queryTimeout != 0 && (!canUseServerTimeout || forceUseOfTimer)) {
            setTimerTask();
        }
    }

    protected void stopTimeoutTask() {
        if (timerTaskFuture != null) {
            if (!timerTaskFuture.cancel(true)) {
                // could not cancel, task either started or already finished
                // we must now wait for task to finish to ensure state modifications are done
                try {
                    timerTaskFuture.get();
                } catch (InterruptedException e) {
                    // reset interrupt status
                    Thread.currentThread().interrupt();
                } catch (ExecutionException e) {
                    // ignore error, likely due to interrupting during cancel
                }
                // we don't catch the exception if already canceled, that would indicate we tried
                // to cancel in parallel (which this code currently is not designed for)
            }
            timerTaskFuture = null;
        }
    }

    /**
     * Reset timeout after query, re-throw SQL exception
     *
     * @param sqle current exception
     * @return SQLException exception with new message in case of timer timeout.
     */
    protected SQLException executeExceptionEpilogue(SQLException sqle) {
        //if has a failover, closing the statement
        if (sqle.getSQLState() != null && sqle.getSQLState().startsWith("08")) {
            try {
                close();
            } catch (SQLException sqlee) {
                //eat exception
            }
        }

        if (isTimedout) {
            return new SQLTimeoutException("(conn:" + getServerThreadId() + ") Query timed out", "JZ0002", 1317, sqle);
        }
        SQLException sqlException = ExceptionMapper.getException(sqle, connection, this, queryTimeout != 0);
        logger.error("error executing query", sqlException);
        return sqlException;
    }

    protected void executeEpilogue() {
        stopTimeoutTask();
        isTimedout = false;
        executing = false;
    }


    protected void executeBatchEpilogue() {
        executing = false;
        stopTimeoutTask();
        isTimedout = false;
        clearBatch();
    }

    protected SQLException handleFailoverAndTimeout(SQLException sqle) {

        //if has a failover, closing the statement
        if (sqle.getSQLState() != null && sqle.getSQLState().startsWith("08")) {
            try {
                close();
            } catch (SQLException sqlee) {
                //eat exception
            }
        }

        if (isTimedout) {
            sqle = new SQLTimeoutException("(conn:" + getServerThreadId() + ") Query timed out", "JZ0002", 1317, sqle);
        }
        return sqle;
    }

    protected BatchUpdateException executeBatchExceptionEpilogue(SQLException sqle, CmdInformation cmdInformation, int size, boolean rewritten) {
        sqle = handleFailoverAndTimeout(sqle);
        int[] ret;
        if (cmdInformation == null) {
            ret = new int[size];
            Arrays.fill(ret, Statement.EXECUTE_FAILED);
        } else if (rewritten) {
            ret = cmdInformation.getRewriteUpdateCounts();
        } else {
            ret = cmdInformation.getUpdateCounts();
        }

        sqle = ExceptionMapper.getException(sqle, connection, this, queryTimeout != 0);
        logger.error("error executing query", sqle);

        return new BatchUpdateException(sqle.getMessage(), sqle.getSQLState(), sqle.getErrorCode(), ret, sqle);
    }

    /**
     * executes a query.
     *
     * @param sql       the query
     * @param fetchSize fetch size
     * @return true if there was a result set, false otherwise.
     * @throws SQLException the error description
     */
    protected boolean executeInternal(String sql, int fetchSize) throws SQLException {

        lock.lock();
        try {

            executeQueryPrologue(false);
            results.reset(fetchSize, false, 1, false, resultSetScrollType);
            protocol.executeQuery(protocol.isMasterConnection(), results,
                    getTimeoutSql(Utils.nativeSql(sql, connection.noBackslashEscapes)));
            results.commandEnd();
            return results.getResultSet() != null;

        } catch (SQLException exception) {
            throw executeExceptionEpilogue(exception);
        } finally {
            executeEpilogue();
            lock.unlock();
        }

    }

    private String getTimeoutSql(String sql) {
        if (queryTimeout != 0 && canUseServerTimeout) {
            return "SET STATEMENT max_statement_time=" + queryTimeout + " FOR " + sql;
        }
        return sql;
    }

    /**
     * ! This method is for test only !
     * This permit sending query using specific charset.
     *
     * @param sql     sql
     * @param charset charset
     * @return boolean if execution went well
     * @throws SQLException if any exception occur
     */
    public boolean testExecute(String sql, Charset charset) throws SQLException {
        lock.lock();
        try {

            executeQueryPrologue(false);
            results.reset(fetchSize, false, 1, false, resultSetScrollType);
            protocol.executeQuery(protocol.isMasterConnection(), results,
                    getTimeoutSql(Utils.nativeSql(sql, connection.noBackslashEscapes)), charset);
            results.commandEnd();
            return results.getResultSet() != null;

        } catch (SQLException exception) {
            throw executeExceptionEpilogue(exception);
        } finally {
            executeEpilogue();
            lock.unlock();
        }
    }

    /**
     * executes a query.
     *
     * @param sql the query
     * @return true if there was a result set, false otherwise.
     * @throws SQLException if the query could not be sent to server
     */
    public boolean execute(String sql) throws SQLException {
        return executeInternal(sql, fetchSize);
    }

    /**
     * <p>Executes the given SQL statement, which may return multiple results, and signals the driver that any
     * auto-generated keys should be made available for retrieval.  The driver will ignore this signal if the SQL
     * statement is not an <code>INSERT</code> statement, or an SQL statement able to return auto-generated keys
     * (the list of such statements is vendor-specific).</p>
     * <p>In some (uncommon) situations, a single SQL statement may return multiple result sets and/or update counts.
     * Normally you can ignore this unless you are (1) executing a stored procedure
     * that you know may return multiple results or (2) you are dynamically executing an unknown SQL string. </p>
     * The <code>execute</code> method
     * executes an SQL statement and indicates the form of the first result.  You must then use the methods
     * <code>getResultSet</code> or
     * <code>getUpdateCount</code> to retrieve the result, and <code>getInternalMoreResults</code> to move to any
     * subsequent result(s).
     *
     * @param sql               any SQL statement
     * @param autoGeneratedKeys a constant indicating whether auto-generated keys should be made available for retrieval
     *                          using the method<code>getGeneratedKeys</code>; one of the following constants:
     *                          <code>Statement.RETURN_GENERATED_KEYS</code> or
     *                          <code>Statement.NO_GENERATED_KEYS</code>
     * @return <code>true</code> if the first result is a <code>ResultSet</code> object; <code>false</code> if it is an
     * update count or there are no results
     * @throws SQLException                    if a database access error occurs, this method is called on a closed
     *                                         <code>Statement</code> or the second parameter supplied to this method is
     *                                         not <code>Statement.RETURN_GENERATED_KEYS</code> or
     *                                         <code>Statement.NO_GENERATED_KEYS</code>.
     * @throws SQLFeatureNotSupportedException if the JDBC driver does not support this method with a constant of
     *                                         Statement.RETURN_GENERATED_KEYS
     * @see #getResultSet
     * @see #getUpdateCount
     * @see #getMoreResults
     * @see #getGeneratedKeys
     */
    public boolean execute(final String sql, final int autoGeneratedKeys) throws SQLException {
        return executeInternal(sql, fetchSize);
    }


    /**
     * Executes the given SQL statement, which may return multiple results, and signals the driver that the
     * auto-generated keys indicated in the given array should be made available for retrieval.  This array contains
     * the indexes of the columns in the target table that contain the auto-generated keys that should be made
     * available. The driver will ignore the array if the SQL statement is not an <code>INSERT</code>
     * statement, or an SQL statement able to return auto-generated keys (the list of such statements is
     * vendor-specific).
     * <p>Under some (uncommon) situations, a single SQL statement may return multiple result sets and/or update counts.
     * Normally you can ignore this unless you are
     * (1) executing a stored procedure that you know may return multiple results or
     * (2) you are dynamically executing an unknown SQL string.</p>
     * The <code>execute</code> method executes an SQL statement and indicates the form of the first result.
     * You must then use the methods <code>getResultSet</code> or <code>getUpdateCount</code> to retrieve the result,
     * and <code>getInternalMoreResults</code> to move to any subsequent result(s).
     *
     * @param sql           any SQL statement
     * @param columnIndexes an array of the indexes of the columns in the inserted row that should be  made available
     *                      for retrieval by a call to the
     *                      method <code>getGeneratedKeys</code>
     * @return <code>true</code> if the first result is a <code>ResultSet</code> object; <code>false</code> if it is an
     * update count or there are no results
     * @throws SQLException                    if a database access error occurs, this method is called on a closed
     *                                         <code>Statement</code> or the elements in
     *                                         the <code>int</code> array passed to this method are not valid column
     *                                         indexes
     * @throws SQLFeatureNotSupportedException if the JDBC driver does not support this method
     * @see #getResultSet
     * @see #getUpdateCount
     * @see #getMoreResults
     * @since 1.4
     */
    public boolean execute(final String sql, final int[] columnIndexes) throws SQLException {
        return executeInternal(sql, fetchSize);
    }


    /**
     * <p>Executes the given SQL statement, which may return multiple results, and signals the driver that the
     * auto-generated keys indicated in the given array should be made available for retrieval. This array contains
     * the names of the columns in the target table that contain the auto-generated keys that should be made available.
     * The driver will ignore the array if the SQL statement is not an <code>INSERT</code>
     * statement, or an SQL statement able to return auto-generated keys (the list of such statements is
     * vendor-specific). </p>
     * <p> In some (uncommon) situations, a single SQL statement may return multiple result sets and/or update counts.
     * Normally you can ignore this unless you are (1) executing a stored procedure that you know may return multiple
     * results or (2) you are dynamically executing an unknown SQL string. </p>
     * <p>The <code>execute</code> method executes an SQL statement and indicates the form of the first result.
     * You must then use the methods <code>getResultSet</code> or <code>getUpdateCount</code> to retrieve the result,
     * and <code>getInternalMoreResults</code> to move to any subsequent result(s).</p>
     *
     * @param sql         any SQL statement
     * @param columnNames an array of the names of the columns in the inserted row that should be made available
     *                    for retrieval by a call to the method <code>getGeneratedKeys</code>
     * @return <code>true</code> if the next result is a <code>ResultSet</code> object; <code>false</code> if it is an
     * update count or there are no more results
     * @throws SQLException                    if a database access error occurs, this method is called on a closed
     *                                         <code>Statement</code> or the elements of
     *                                         the <code>String</code> array passed to this method are not valid column
     *                                         names
     * @throws SQLFeatureNotSupportedException if the JDBC driver does not support this method
     * @see #getResultSet
     * @see #getUpdateCount
     * @see #getMoreResults
     * @see #getGeneratedKeys
     * @since 1.4
     */
    public boolean execute(final String sql, final String[] columnNames) throws SQLException {
        return executeInternal(sql, fetchSize);
    }


    /**
     * executes a select query.
     *
     * @param sql the query to send to the server
     * @return a result set
     * @throws SQLException if something went wrong
     */
    public ResultSet executeQuery(String sql) throws SQLException {
        if (executeInternal(sql, fetchSize)) {
            return results.getResultSet();
        }
        //throw new SQLException("executeQuery() with query '" + query +"' did not return a result set");
        return SelectResultSet.createEmptyResultSet();
    }


    /**
     * Executes an update.
     *
     * @param sql the update query.
     * @return update count
     * @throws SQLException if the query could not be sent to server.
     */
    public int executeUpdate(String sql) throws SQLException {
        if (executeInternal(sql, fetchSize)) {
            return 0;
        }
        return getUpdateCount();
    }


    /**
     * Executes the given SQL statement and signals the driver with the given flag about whether the auto-generated keys
     * produced by this <code>Statement</code> object should be made available for retrieval.  The driver will ignore
     * the flag if the SQL statement is not an
     * <code>INSERT</code> statement, or an SQL statement able to return auto-generated keys (the list of such
     * statements is vendor-specific).
     *
     * @param sql               an SQL Data Manipulation Language (DML) statement, such as <code>INSERT</code>,
     *                          <code>UPDATE</code> or <code>DELETE</code>; or an
     *                          SQL statement that returns nothing, such as a DDL statement.
     * @param autoGeneratedKeys a flag indicating whether auto-generated keys should be made available for retrieval;
     *                          one of the following constants:
     *                          <code>Statement.RETURN_GENERATED_KEYS</code> <code>Statement.NO_GENERATED_KEYS</code>
     * @return either (1) the row count for SQL Data Manipulation Language (DML) statements or (2) 0 for SQL statements
     * that return nothing
     * @throws SQLException                    if a database access error occurs, this method is called on a closed
     *                                         <code>Statement</code>, the given SQL
     *                                         statement returns a <code>ResultSet</code> object, or the given constant
     *                                         is not one of those allowed
     * @throws SQLFeatureNotSupportedException if the JDBC driver does not support this method with a constant of
     *                                         Statement.RETURN_GENERATED_KEYS
     * @since 1.4
     */
    public int executeUpdate(final String sql, final int autoGeneratedKeys) throws SQLException {
        if (executeInternal(sql, fetchSize)) {
            return 0;
        }
        return getUpdateCount();
    }

    /**
     * Executes the given SQL statement and signals the driver that the auto-generated keys indicated in the given array
     * should be made available for retrieval.   This array contains the indexes of the columns in the target table that
     * contain the auto-generated keys that should be made available. The driver will ignore the array if the SQL
     * statement is not an <code>INSERT</code> statement, or an SQL statement able to return auto-generated keys (the
     * list of such statements is vendor-specific).
     *
     * @param sql           an SQL Data Manipulation Language (DML) statement, such as <code>INSERT</code>,
     *                      <code>UPDATE</code> or <code>DELETE</code>; or an SQL statement that returns nothing, such
     *                      as a DDL statement.
     * @param columnIndexes an array of column indexes indicating the columns that should be returned from the
     *                      inserted row
     * @return either (1) the row count for SQL Data Manipulation Language (DML) statements or (2) 0 for SQL statements
     * that return nothing
     * @throws SQLException                    if a database access error occurs, this method is called on a closed
     *                                         <code>Statement</code>, the SQL statement returns a <code>ResultSet</code>
     *                                         object, or the second argument supplied to this method is not an <code>int</code>
     *                                         array whose elements are valid column indexes
     * @throws SQLFeatureNotSupportedException if the JDBC driver does not support this method
     * @since 1.4
     */
    public int executeUpdate(final String sql, final int[] columnIndexes) throws SQLException {
        return executeUpdate(sql);
    }

    /**
     * Executes the given SQL statement and signals the driver that the auto-generated keys indicated in the given
     * array should be made available for retrieval. This array contains the names of the columns in the target table
     * that contain the auto-generated keys that should be made available. The driver will ignore the array if the SQL
     * statement is not an <code>INSERT</code> statement, or an SQL statement able to return
     * auto-generated keys (the list of such statements is vendor-specific).
     *
     * @param sql         an SQL Data Manipulation Language (DML) statement, such as <code>INSERT</code>,
     *                    <code>UPDATE</code> or <code>DELETE</code>; or an
     *                    SQL statement that returns nothing, such as a DDL statement.
     * @param columnNames an array of the names of the columns that should be returned from the inserted row
     * @return either the row count for <code>INSERT</code>, <code>UPDATE</code>, or <code>DELETE</code> statements,
     * or 0 for SQL statements that return nothing
     * @throws SQLException                    if a database access error occurs, this method is called on a closed
     *                                         <code>Statement</code>, the SQL statement returns a <code>ResultSet</code>
     *                                         object, or the second argument supplied to this method is not a <code>String</code>
     *                                         array whose elements are valid column names
     * @throws SQLFeatureNotSupportedException if the JDBC driver does not support this method
     * @since 1.4
     */
    public int executeUpdate(final String sql, final String[] columnNames) throws SQLException {
        return executeUpdate(sql);
    }


    /**
     * Executes the given SQL statement, which may be an INSERT, UPDATE, or DELETE statement or an SQL statement that returns nothing,
     * such as an SQL DDL statement.
     * This method should be used when the returned row count may exceed Integer.MAX_VALUE.
     *
     * @param sql sql command
     * @return update counts
     * @throws SQLException if any error occur during execution
     */
    public long executeLargeUpdate(String sql) throws SQLException {
        if (executeInternal(sql, fetchSize)) {
            return 0;
        }
        return getLargeUpdateCount();
    }

    /**
     * Identical to executeLargeUpdate(String sql), with a flag that indicate that autoGeneratedKeys (primary key fields with "auto_increment")
     * generated id's must be retrieved.
     * <p>
     * Those id's will be available using getGeneratedKeys() method.
     *
     * @param sql               sql command
     * @param autoGeneratedKeys a flag indicating whether auto-generated keys should be made available for retrieval;
     *                          one of the following constants:
     *                          Statement.RETURN_GENERATED_KEYS
     *                          Statement.NO_GENERATED_KEYS
     * @return update counts
     * @throws SQLException if any error occur during execution
     */
    public long executeLargeUpdate(String sql, int autoGeneratedKeys) throws SQLException {
        //driver always get generated keys.
        return executeLargeUpdate(sql);
    }

    /**
     * Identical to executeLargeUpdate(String sql, int autoGeneratedKeys) with autoGeneratedKeys = Statement.RETURN_GENERATED_KEYS set.
     *
     * @param sql           sql command
     * @param columnIndexes column Indexes
     * @return update counts
     * @throws SQLException if any error occur during execution
     */
    public long executeLargeUpdate(String sql, int[] columnIndexes) throws SQLException {
        //driver always get generated keys. no need for columnIndexes indication
        return executeLargeUpdate(sql);
    }

    /**
     * Identical to executeLargeUpdate(String sql, int autoGeneratedKeys) with autoGeneratedKeys = Statement.RETURN_GENERATED_KEYS set.
     *
     * @param sql         sql command
     * @param columnNames columns names
     * @return update counts
     * @throws SQLException if any error occur during execution
     */
    public long executeLargeUpdate(String sql, String[] columnNames) throws SQLException {
        //driver always get generated keys. no need for columnNames indication
        return executeLargeUpdate(sql);
    }

    /**
     * Releases this <code>Statement</code> object's database and JDBC resources immediately instead of waiting for this to happen when it is
     * automatically closed. It is generally good practice to release resources as soon as you are finished with them to avoid tying up database
     * resources. Calling the method <code>close</code> on a <code>Statement</code> object that is already closed has no effect. <B>Note:</B>When a
     * <code>Statement</code> object is closed, its current <code>ResultSet</code> object, if one exists, is also closed.
     *
     * @throws SQLException if a database access error occurs
     */
    public void close() throws SQLException {
        lock.lock();
        try {
            closed = true;

            if (results.getFetchSize() != 0) {
                if (options.killFetchStmtOnClose) {
                    try {
                        protocol.cancelCurrentQuery();
                        skipMoreResults();
                    } catch (SQLException | IOException sqle) {
                        //eat exception
                    }
                } else skipMoreResults();
            }

            results.close();
            protocol = null;

            if (connection == null || connection.pooledConnection == null
                    || connection.pooledConnection.statementEventListeners.isEmpty()) {
                return;
            }
            connection.pooledConnection.fireStatementClosed(this);
        } finally {
            lock.unlock();
        }
    }

    /**
     * Retrieves the maximum number of bytes that can be returned for character and binary column values in a <code>ResultSet</code> object produced
     * by this <code>Statement</code> object.
     * This limit applies only to
     * <code>BINARY</code>,
     * <code>VARBINARY</code>,
     * <code>LONGVARBINARY</code>,
     * <code>CHAR</code>,
     * <code>VARCHAR</code>,
     * <code>NCHAR</code>,
     * <code>NVARCHAR</code>,
     * <code>LONGNVARCHAR</code> and
     * <code>LONGVARCHAR</code>
     * columns.  If the limit is exceeded, the excess data is silently discarded.
     *
     * @return the current column size limit for columns storing character and binary values; zero means there is no limit
     * @see #setMaxFieldSize
     */
    public int getMaxFieldSize() {
        return maxFieldSize;
    }

    /**
     * Sets the limit for the maximum number of bytes that can be returned for character and binary column values in a <code>ResultSet</code> object
     * produced by this <code>Statement</code> object. This limit applies only to <code>BINARY</code>, <code>VARBINARY</code>,
     * <code>LONGVARBINARY</code>, <code>CHAR</code>, <code>VARCHAR</code>, <code>NCHAR</code>, <code>NVARCHAR</code>, <code>LONGNVARCHAR</code> and
     * <code>LONGVARCHAR</code> fields.  If the limit is exceeded, the excess data is silently discarded. For maximum portability, use values greater
     * than 256.
     *
     * @param max the new column size limit in bytes; zero means there is no limit
     * @throws SQLException if a database access error occurs, this method is called on a closed <code>Statement</code> or the condition max
     *                      &gt;= 0 is not satisfied
     * @see #getMaxFieldSize
     */
    public void setMaxFieldSize(final int max) throws SQLException {
        maxFieldSize = max;
    }

    /**
     * Retrieves the maximum number of rows that a <code>ResultSet</code> object produced by this <code>Statement</code> object can contain.  If this
     * limit is exceeded, the excess rows are silently dropped.
     *
     * @return the current maximum number of rows for a <code>ResultSet</code> object produced by this <code>Statement</code> object; zero means there
     * is no limit
     * @throws SQLException if a database access error occurs or this method is called on a closed <code>Statement</code>
     * @see #setMaxRows
     */
    public int getMaxRows() throws SQLException {
        return (int) maxRows;
    }

    /**
     * Sets the limit for the maximum number of rows that any <code>ResultSet</code> object  generated by this <code>Statement</code> object can
     * contain to the given number. If the limit is exceeded, the excess rows are silently dropped.
     *
     * @param max the new max rows limit; zero means there is no limit
     * @throws SQLException if the condition max &gt;= 0 is not satisfied
     * @see #getMaxRows
     */
    public void setMaxRows(final int max) throws SQLException {
        if (max < 0) {
            throw new SQLException("max rows cannot be negative : asked for " + max);
        }
        maxRows = max;
    }

    /**
     * Retrieves the maximum number of rows that a ResultSet object produced by this Statement object can contain.
     * If this limit is exceeded, the excess rows are silently dropped.
     *
     * @return the current maximum number of rows for a ResultSet object produced by this Statement object; zero means there is no limit
     */
    public long getLargeMaxRows() {
        return maxRows;
    }

    /**
     * Sets the limit for the maximum number of rows that any ResultSet object generated by this Statement object can contain to the given number.
     * If the limit is exceeded, the excess rows are silently dropped.
     *
     * @param max the new max rows limit; zero means there is no limit
     * @throws SQLException if the condition max &gt;= 0 is not satisfied
     */
    public void setLargeMaxRows(long max) throws SQLException {
        if (max < 0) {
            throw new SQLException("max rows cannot be negative : setLargeMaxRows value is " + max);
        }
        maxRows = max;
    }

    /**
     * Sets escape processing on or off. If escape scanning is on (the default), the driver will do escape substitution before sending the SQL
     * statement to the database. Note: Since prepared statements have usually been parsed prior to making this call, disabling escape processing for
     * <code>PreparedStatements</code> objects will have no effect.
     *
     * @param enable <code>true</code> to enable escape processing; <code>false</code> to disable it
     * @throws SQLException if a database access error occurs or this method is called on a closed <code>Statement</code>
     */
    public void setEscapeProcessing(final boolean enable) throws SQLException {

    }

    /**
     * Retrieves the number of seconds the driver will wait for a <code>Statement</code> object to execute. If the limit is exceeded, a
     * <code>SQLException</code> is thrown.
     *
     * @return the current query timeout limit in seconds; zero means there is no limit
     * @see #setQueryTimeout
     */
    public int getQueryTimeout() {
        return queryTimeout;
    }

    /**
     * Sets the number of seconds the driver will wait for a <code>Statement</code> object to execute to the given number of seconds. If the limit is
     * exceeded, an <code>SQLException</code> is thrown. A JDBC driver must apply this limit to the <code>execute</code>,
     * <code>executeQuery</code> and <code>executeUpdate</code> methods.
     *
     * @param seconds the new query timeout limit in seconds; zero means there is no limit
     * @throws SQLException if a database access error occurs, this method is called on a closed <code>Statement</code> or the condition
     *                      seconds &gt;= 0 is not satisfied
     * @see #getQueryTimeout
     */
    public void setQueryTimeout(final int seconds) throws SQLException {
        if (seconds < 0) {
            throw new SQLException("Query timeout rows cannot be negative : asked for " + seconds);
        }
        this.queryTimeout = seconds;
    }

    /**
     * Sets the inputStream that will be used for the next execute that uses "LOAD DATA LOCAL INFILE". The name specified as local file/URL will be
     * ignored.
     *
     * @param inputStream inputStream instance, that will be used to send data to server
     * @throws SQLException if statement is closed
     */
    public void setLocalInfileInputStream(InputStream inputStream) throws SQLException {
        checkClose();
        protocol.setLocalInfileInputStream(inputStream);
    }

    /**
     * Cancels this <code>Statement</code> object if both the DBMS and driver support aborting an SQL statement. This method can be used by one thread
     * to cancel a statement that is being executed by another thread.
     *
     * @throws SQLException                    if a database access error occurs or this method is called on a closed <code>Statement</code>
     * @throws SQLFeatureNotSupportedException if the JDBC driver does not support this method
     */
    public void cancel() throws SQLException {
        checkClose();
        try {
            if (!executing) return;
            protocol.cancelCurrentQuery();
        } catch (SQLException e) {
            logger.error("error cancelling query", e);
            ExceptionMapper.throwException(e, connection, this);
        } catch (IOException e) {
            // connection gone, query is definitely canceled
        }
    }

    /**
     * Retrieves the first warning reported by calls on this <code>Statement</code> object. Subsequent <code>Statement</code> object warnings will be
     * chained to this <code>SQLWarning</code> object. <p>The warning chain is automatically cleared each time a statement is (re)executed. This
     * method may not be called on a closed <code>Statement</code> object; doing so will cause an <code>SQLException</code> to be thrown.</p>
     * <p><B>Note:</B> If you are processing a <code>ResultSet</code> object, any warnings associated with reads on that <code>ResultSet</code> object
     * will be chained on it rather than on the <code>Statement</code> object that produced it.</p>
     *
     * @return the first <code>SQLWarning</code> object or <code>null</code> if there are no warnings
     * @throws SQLException if a database access error occurs or this method is called on a closed <code>Statement</code>
     */
    public SQLWarning getWarnings() throws SQLException {
        checkClose();
        if (!warningsCleared) {
            return this.connection.getWarnings();
        }
        return null;
    }

    /**
     * Clears all the warnings reported on this <code>Statement</code> object. After a call to this method, the method <code>getWarnings</code> will
     * return <code>null</code> until a new warning is reported for this <code>Statement</code> object.
     *
     * @throws SQLException if a database access error occurs or this method is called on a closed <code>Statement</code>
     */
    public void clearWarnings() throws SQLException {
        warningsCleared = true;
    }

    /**
     * Sets the SQL cursor name to the given <code>String</code>, which will be used by subsequent <code>Statement</code> object <code>execute</code>
     * methods. This name can then be used in SQL positioned update or delete statements to identify the current row in the <code>ResultSet</code>
     * object generated by this statement.  If the database does not support positioned update/delete, this method is a noop.  To insure that a cursor
     * has the proper isolation level to support updates, the cursor's <code>SELECT</code> statement should have the form <code>SELECT FOR
     * UPDATE</code>.  If <code>FOR UPDATE</code> is not present, positioned updates may fail. <p><B>Note:</B> By definition, the execution of
     * positioned updates and deletes must be done by a different <code>Statement</code> object than the one that generated the <code>ResultSet</code>
     * object being used for positioning. Also, cursor names must be unique within a connection.</p>
     *
     * @param name the new cursor name, which must be unique within a connection
     * @throws SQLException                    if a database access error occurs or this method is called on a closed <code>Statement</code>
     * @throws SQLFeatureNotSupportedException if the JDBC driver does not support this method
     */
    public void setCursorName(final String name) throws SQLException {
        throw ExceptionMapper.getFeatureNotSupportedException("Cursors are not supported");
    }

    /**
     * Gets the connection that created this statement.
     *
     * @return the connection
     * @throws SQLException if connection is invalid
     */
    public MariaDbConnection getConnection() throws SQLException {
        return this.connection;
    }

    /**
     * Retrieves any auto-generated keys created as a result of executing this <code>Statement</code> object. If this <code>Statement</code> object
     * did not generate any keys, an empty <code>ResultSet</code> object is returned. <p><B>Note:</B>If the columns which represent the auto-generated
     * keys were not specified, the JDBC driver implementation will determine the columns which best represent the auto-generated keys.</p>
     *
     * @return a <code>ResultSet</code> object containing the auto-generated key(s) generated by the execution of this <code>Statement</code> object
     * @throws SQLException                    if a database access error occurs or this method is called on a closed <code>Statement</code>
     * @throws SQLFeatureNotSupportedException if the JDBC driver does not support this method
     * @since 1.4
     */
    public ResultSet getGeneratedKeys() throws SQLException {
        if (results != null) {
            return results.getGeneratedKeys(protocol);
        }
        return SelectResultSet.createEmptyResultSet();
    }

    /**
     * Retrieves the result set holdability for <code>ResultSet</code> objects generated by this <code>Statement</code> object.
     *
     * @return either <code>ResultSet.HOLD_CURSORS_OVER_COMMIT</code> or <code>ResultSet.CLOSE_CURSORS_AT_COMMIT</code>
     * @throws SQLException if a database access error occurs or this method is called on a closed <code>Statement</code>
     * @since 1.4
     */
    public int getResultSetHoldability() throws SQLException {
        return ResultSet.HOLD_CURSORS_OVER_COMMIT;
    }

    /**
     * Retrieves whether this <code>Statement</code> object has been closed. A <code>Statement</code> is closed if the method close has been called on
     * it, or if it is automatically closed.
     *
     * @return true if this <code>Statement</code> object is closed; false if it is still open
     * @throws SQLException if a database access error occurs
     * @since 1.6
     */
    public boolean isClosed() throws SQLException {
        return closed;
    }

    /**
     * Returns a  value indicating whether the <code>Statement</code> is poolable or not.
     *
     * @return <code>true</code> if the <code>Statement</code> is poolable; <code>false</code> otherwise
     * @throws SQLException if this method is called on a closed <code>Statement</code>
     * @see Statement#setPoolable(boolean) setPoolable(boolean)
     * @since 1.6
     */
    @Override
    public boolean isPoolable() throws SQLException {
        return false;
    }

    /**
     * <p>Requests that a <code>Statement</code> be pooled or not pooled.  The value specified is a hint to the statement pool implementation
     * indicating whether the applicaiton wants the statement to be pooled.  It is up to the statement pool manager as to whether the hint is
     * used.</p> <p> The poolable value of a statement is applicable to both internal statement caches implemented by the driver and external
     * statement caches implemented by application servers and other applications. </p> <p>By default, a <code>Statement</code> is not poolable when
     * created, and a <code>PreparedStatement</code> and <code>CallableStatement</code> are poolable when created.</p>
     *
     * @param poolable requests that the statement be pooled if true and that the statement not be pooled if false
     * @throws SQLException if this method is called on a closed <code>Statement</code>
     * @since 1.6
     */
    @Override
    public void setPoolable(final boolean poolable) throws SQLException {
    }

    /**
     * Retrieves the current result as a ResultSet object. This method should be called only once per result.
     *
     * @return the current result as a ResultSet object or null if the result is an update count or there are no more results
     * @throws SQLException if a database access error occurs or this method is called on a closed Statement
     */
    public ResultSet getResultSet() throws SQLException {
        checkClose();
        return results.getResultSet();
    }

    /**
     * Retrieves the current result as an update count; if the result is a ResultSet object or there are no more
     * results, -1 is returned. This method should be called only once per result.
     *
     * @return the current result as an update count; -1 if the current result is a ResultSet object or there are no
     * more results
     * @throws SQLException if a database access error occurs or this method is called on a closed Statement
     */
    public int getUpdateCount() throws SQLException {
        if (results != null && results.getCmdInformation() != null && !results.isBatch()) {
            return results.getCmdInformation().getUpdateCount();
        }
        return -1;
    }

    /**
     * Retrieves the current result as an update count; if the result is a ResultSet object or there are no more results, -1 is returned.
     *
     * @return last update count
     */
    public long getLargeUpdateCount() {
        if (results.getCmdInformation() != null) {
            return results.getCmdInformation().getLargeUpdateCount();
        }
        return -1;
    }

    protected void skipMoreResults() throws SQLException {
        try {
            protocol.skip();
            warningsCleared = false;
            connection.reenableWarnings();
        } catch (SQLException e) {
            logger.debug("error skipMoreResults", e);
            ExceptionMapper.throwException(e, connection, this);
        }
    }

    /**
     * <p>Moves to this <code>Statement</code> object's next result, returns <code>true</code> if it is a
     * <code>ResultSet</code> object, and implicitly closes any current <code>ResultSet</code> object(s) obtained with
     * the method <code>getResultSet</code>.</p>
     * There are no more results when the following is true: <pre> // stmt is a Statement object
     * ((stmt.getInternalMoreResults() == false) &amp;&amp; (stmt.getUpdateCount() == -1)) </pre>
     *
     * @return <code>true</code> if the next result is a <code>ResultSet</code> object; <code>false</code> if it is an
     * update count or there are no more results
     * @throws SQLException if a database access error occurs or this method is called on a closed
     *                      <code>Statement</code>
     * @see #execute
     */
    public boolean getMoreResults() throws SQLException {
        return getMoreResults(Statement.CLOSE_CURRENT_RESULT);
    }

    /**
     * <p>Moves to this <code>Statement</code> object's next result, deals with any current <code>ResultSet</code>
     * object(s) according to the instructions specified by the given flag, and returns <code>true</code> if the next
     * result is a <code>ResultSet</code> object.</p>
     * There are no more results when the following is true: <pre> // stmt is a Statement object
     * ((stmt.getInternalMoreResults(current) == false) &amp;&amp; (stmt.getUpdateCount() == -1))</pre>
     *
     * @param current one of the following <code>Statement</code> constants indicating what should happen to current
     *                <code>ResultSet</code> objects obtained using the method <code>getResultSet</code>:
     *                <code>Statement.CLOSE_CURRENT_RESULT</code>, <code>Statement.KEEP_CURRENT_RESULT</code>,
     *                or <code>Statement.CLOSE_ALL_RESULTS</code>
     * @return <code>true</code> if the next result is a <code>ResultSet</code> object; <code>false</code> if it is an
     * update count or there are no more results
     * @throws SQLException                    if a database access error occurs, this method is called on a closed <code>Statement</code>
     *                                         or the argument supplied is not one of the following: <code>Statement.CLOSE_CURRENT_RESULT</code>,
     *                                         <code>Statement.KEEP_CURRENT_RESULT</code> or <code>Statement.CLOSE_ALL_RESULTS</code>
     * @throws SQLFeatureNotSupportedException if <code>DatabaseMetaData.supportsMultipleOpenResults</code> returns
     *                                         <code>false</code> and either <code>Statement.KEEP_CURRENT_RESULT</code>
     *                                         or <code>Statement.CLOSE_ALL_RESULTS</code> are supplied as the argument.
     * @see #execute
     * @since 1.4
     */
    public boolean getMoreResults(final int current) throws SQLException {
        //if fetch size is set to read fully, other resultSet are put in cache
        checkClose();
        return results.getMoreResults(current, protocol);
    }


    /**
     * Retrieves the direction for fetching rows from database tables that is the default for result sets generated from this <code>Statement</code>
     * object. If this <code>Statement</code> object has not set a fetch direction by calling the method <code>setFetchDirection</code>, the return
     * value is implementation-specific.
     *
     * @return the default fetch direction for result sets generated from this <code>Statement</code> object
     * @throws SQLException if a database access error occurs or this method is called on a closed <code>Statement</code>
     * @see #setFetchDirection
     * @since 1.2
     */
    public int getFetchDirection() throws SQLException {
        return ResultSet.FETCH_FORWARD;
    }

    /**
     * <p>Gives the driver a hint as to the direction in which rows will be processed in <code>ResultSet</code> objects created using this
     * <code>Statement</code> object.  The default value is <code>ResultSet.FETCH_FORWARD</code>.</p>
     * <p> Note that this method sets the default fetch
     * direction for result sets generated by this <code>Statement</code> object. Each result set has its own methods for getting and setting its own
     * fetch direction. </p>
     *
     * @param direction the initial direction for processing rows
     * @throws SQLException if a database access error occurs, this method is called on a closed <code>Statement</code>
     *                      or the given direction is not one of
     *                      <code>ResultSet.FETCH_FORWARD</code>,
     *                      <code>ResultSet.FETCH_REVERSE</code>,
     *                      or <code>ResultSet.FETCH_UNKNOWN</code>
     * @see #getFetchDirection
     * @since 1.2
     */
    public void setFetchDirection(final int direction) throws SQLException {
        //not implemented
    }

    /**
     * Retrieves the number of result set rows that is the default fetch size for <code>ResultSet</code> objects generated from this
     * <code>Statement</code> object. If this <code>Statement</code> object has not set a fetch size by calling the method <code>setFetchSize</code>,
     * the return value is implementation-specific.
     *
     * @return the default fetch size for result sets generated from this <code>Statement</code> object
     * @throws SQLException if a database access error occurs or this method is called on a closed <code>Statement</code>
     * @see #setFetchSize
     * @since 1.2
     */
    public int getFetchSize() throws SQLException {
        return this.fetchSize;
    }

    /**
     * Gives the JDBC driver a hint as to the number of rows that should be fetched from the database when more rows are needed for
     * <code>ResultSet</code> objects genrated by this <code>Statement</code>. If the value specified is zero, then the hint is ignored. The default
     * value is zero.
     *
     * @param rows the number of rows to fetch
     * @throws SQLException if a database access error occurs, this method is called on a closed <code>Statement</code> or the condition
     *                      <code>rows &gt;= 0</code> is not satisfied.
     * @see #getFetchSize
     * @since 1.2
     */
    public void setFetchSize(final int rows) throws SQLException {
        if (rows < 0 && rows != Integer.MIN_VALUE) {
            throw new SQLException("invalid fetch size");
        } else if (rows == Integer.MIN_VALUE) {
            //for compatibility Integer.MIN_VALUE is transform to 0 => streaming
            this.fetchSize = 1;
            return;
        }
        this.fetchSize = rows;
    }

    /**
     * Retrieves the result set concurrency for <code>ResultSet</code> objects generated by this <code>Statement</code> object.
     *
     * @return either <code>ResultSet.CONCUR_READ_ONLY</code> or <code>ResultSet.CONCUR_UPDATABLE</code>
     * @throws SQLException if a database access error occurs or this method is called on a closed <code>Statement</code>
     * @since 1.2
     */
    public int getResultSetConcurrency() throws SQLException {
        return ResultSet.CONCUR_READ_ONLY;
    }

    /**
     * Retrieves the result set type for <code>ResultSet</code> objects generated by this <code>Statement</code> object.
     *
     * @return one of <code>ResultSet.TYPE_FORWARD_ONLY</code>, <code>ResultSet.TYPE_SCROLL_INSENSITIVE</code>, or
     * <code>ResultSet.TYPE_SCROLL_SENSITIVE</code>
     * @throws SQLException if a database access error occurs or this method is called on a closed <code>Statement</code>
     * @since 1.2
     */
    public int getResultSetType() throws SQLException {
        return resultSetScrollType;
    }

    /**
     * Adds the given SQL command to the current list of commmands for this <code>Statement</code> object. The send in this list can be executed
     * as a batch by calling the method <code>executeBatch</code>.
     *
     * @param sql typically this is a SQL <code>INSERT</code> or <code>UPDATE</code> statement
     * @throws SQLException if a database access error occurs, this method is called on a closed <code>Statement</code> or the driver does
     *                      not support batch updates
     * @see #executeBatch
     * @see DatabaseMetaData#supportsBatchUpdates
     * @since 1.2
     */
    public void addBatch(final String sql) throws SQLException {
        if (batchQueries == null) batchQueries = new ArrayList<>();
        if (sql == null) throw ExceptionMapper.getSqlException("null cannot be set to addBatch( String sql)");
        batchQueries.add(sql);
    }

    /**
     * Empties this <code>Statement</code> object's current list of SQL send.
     *
     * @see #addBatch
     * @see DatabaseMetaData#supportsBatchUpdates
     * @since 1.2
     */
    public void clearBatch() {
        if (batchQueries != null) batchQueries.clear();
    }

    /**
     * Execute statements. depending on option, queries mays be rewritten :
     * <p>
     * those queries will be rewritten if possible to
     * INSERT INTO ... VALUES (...) ; INSERT INTO ... VALUES (...);
     * <p>
     * if option rewriteBatchedStatements is set to true, rewritten to
     * INSERT INTO ... VALUES (...), (...);
     *
     * @return an array of update counts containing one element for each command in the batch.  The elements of the
     * array are ordered according to the order in which send were added to the batch.
     * @throws SQLException if a database access error occurs, this method is called on a closed <code>Statement</code>
     *                      or the driver does not support batch statements. Throws {@link BatchUpdateException}
     *                      (a subclass of <code>SQLException</code>) if one of the send
     *                      sent to the database fails to execute properly or attempts to return a result set.
     * @see #addBatch
     * @see DatabaseMetaData#supportsBatchUpdates
     * @since 1.3
     */
    public int[] executeBatch() throws SQLException {
        checkClose();
        int size;
        if (batchQueries == null || (size = batchQueries.size()) == 0) return new int[0];

        lock.lock();
        try {
            internalBatchExecution(size);
            return results.getCmdInformation().getUpdateCounts();

        } catch (SQLException initialSqlEx) {
            throw executeBatchExceptionEpilogue(initialSqlEx, results.getCmdInformation(), size, false);
        } finally {
            executeBatchEpilogue();
            lock.unlock();
        }
    }

    /**
<<<<<<< HEAD
=======
     * Execute batch, like executeBatch(), with returning results with long[].
     * For when row count may exceed Integer.MAX_VALUE.
     *
     * @return an array of update counts (one element for each command in the batch)
     * @throws SQLException if a database error occur.
     */
    @Override
    public long[] executeLargeBatch() throws SQLException {
        checkClose();
        int size;
        if (batchQueries == null || (size = batchQueries.size()) == 0) return new long[0];

        lock.lock();
        try {
            internalBatchExecution(size);
            return results.getCmdInformation().getLargeUpdateCounts();

        } catch (SQLException initialSqlEx) {
            throw executeLargeBatchExceptionEpilogue(initialSqlEx, results.getCmdInformation(), size);
        } finally {
            executeBatchEpilogue();
            lock.unlock();
        }
    }

    /**
>>>>>>> fa3f4a55
     * Internal batch execution.
     *
     * @param size expected result-set size
     * @throws SQLException throw exception if batch error occur
     */
    protected void internalBatchExecution(int size) throws SQLException {

        executeQueryPrologue(true);

        results.reset(0, true, size, false, resultSetScrollType);
        if (this.options.rewriteBatchedStatements) {

            //check that queries are rewritable
            boolean batchQueryMultiRewritable = true;
            for (String query : batchQueries) {
                if (!ClientPrepareResult.isRewritableBatch(query, connection.noBackslashEscapes)) {
                    batchQueryMultiRewritable = false;
                    break;
                }
            }

            if (protocol.isInterrupted()) {
                //interrupted by timeout, must throw an exception manually
                throw new SQLTimeoutException("Timeout during batch execution");
            }

            if (batchQueryMultiRewritable) {
                protocol.executeBatchMultiple(protocol.isMasterConnection(), results, batchQueries);
            } else {
                protocol.executeBatch(protocol.isMasterConnection(), results, batchQueries);
            }

        } else {

            protocol.executeBatch(protocol.isMasterConnection(), results, batchQueries);

        }

        results.commandEnd();
    }

    /**
     * <p>Returns an object that implements the given interface to allow access to non-standard methods, or standard methods not exposed by the
     * proxy.</p>
     * <p>If the receiver implements the interface then the result is the receiver or a proxy for the receiver. If the receiver is a wrapper and
     * the wrapped object implements the interface then the result is the wrapped object or a proxy for the wrapped object. Otherwise return the the
     * result of calling <code>unwrap</code> recursively on the wrapped object or a proxy for that result. If the receiver is not a wrapper and does
     * not implement the interface, then an <code>SQLException</code> is thrown. </p>
     *
     * @param iface A Class defining an interface that the result must implement.
     * @return an object that implements the interface. May be a proxy for the actual implementing object.
     * @throws SQLException If no object found that implements the interface
     * @since 1.6
     */
    @SuppressWarnings("unchecked")
    public <T> T unwrap(final Class<T> iface) throws SQLException {
        try {
            if (isWrapperFor(iface)) {
                return (T) this;
            } else {
                throw new SQLException("The receiver is not a wrapper and does not implement the interface");
            }
        } catch (Exception e) {
            throw new SQLException("The receiver is not a wrapper and does not implement the interface");
        }
    }

    /**
     * Returns true if this either implements the interface argument or is directly or indirectly a wrapper for an object that does. Returns false
     * otherwise. If this implements the interface then return true, else if this is a wrapper then return the result of recursively calling
     * <code>isWrapperFor</code> on the wrapped object. If this does not implement the interface and is not a wrapper, return false. This method
     * should be implemented as a low-cost operation compared to <code>unwrap</code> so that callers can use this method to avoid expensive
     * <code>unwrap</code> calls that may fail. If this method returns true then calling <code>unwrap</code> with the same argument should succeed.
     *
     * @param interfaceOrWrapper a Class defining an interface.
     * @return true if this implements the interface or directly or indirectly wraps an object that does.
     * @throws SQLException if an error occurs while determining whether this is a wrapper for an object with the given interface.
     * @since 1.6
     */
    public boolean isWrapperFor(final Class<?> interfaceOrWrapper) throws SQLException {
        return interfaceOrWrapper.isInstance(this);
    }

    public void closeOnCompletion() throws SQLException {
        mustCloseOnCompletion = true;
    }

    public boolean isCloseOnCompletion() throws SQLException {
        return mustCloseOnCompletion;
    }

    /**
     * Check that close on completion is asked, and close if so.
     *
     * @param resultSet resultSet
     * @throws SQLException if close has error
     */
    public void checkCloseOnCompletion(ResultSet resultSet) throws SQLException {
        if (mustCloseOnCompletion
                && !closed
                && resultSet.equals(results.getResultSet())) {
            close();
        }
    }

    /**
     * Check if statement is closed, and throw exception if so.
     *
     * @throws SQLException if statement close
     */
    protected void checkClose() throws SQLException {
        if (closed) {
            throw new SQLException("Cannot do an operation on a closed statement");
        }
    }

    /**
     * Permit to retrieve current connection thread id, or -1 if unknown.
     *
     * @return current connection thread id.
     */
    public long getServerThreadId() {
        return (protocol != null) ? protocol.getServerThreadId() : -1;
    }

}<|MERGE_RESOLUTION|>--- conflicted
+++ resolved
@@ -669,7 +669,9 @@
                     try {
                         protocol.cancelCurrentQuery();
                         skipMoreResults();
-                    } catch (SQLException | IOException sqle) {
+                    } catch (SQLException sqle) {
+                        //eat exception
+                    } catch (IOException sqle) {
                         //eat exception
                     }
                 } else skipMoreResults();
@@ -1227,35 +1229,6 @@
     }
 
     /**
-<<<<<<< HEAD
-=======
-     * Execute batch, like executeBatch(), with returning results with long[].
-     * For when row count may exceed Integer.MAX_VALUE.
-     *
-     * @return an array of update counts (one element for each command in the batch)
-     * @throws SQLException if a database error occur.
-     */
-    @Override
-    public long[] executeLargeBatch() throws SQLException {
-        checkClose();
-        int size;
-        if (batchQueries == null || (size = batchQueries.size()) == 0) return new long[0];
-
-        lock.lock();
-        try {
-            internalBatchExecution(size);
-            return results.getCmdInformation().getLargeUpdateCounts();
-
-        } catch (SQLException initialSqlEx) {
-            throw executeLargeBatchExceptionEpilogue(initialSqlEx, results.getCmdInformation(), size);
-        } finally {
-            executeBatchEpilogue();
-            lock.unlock();
-        }
-    }
-
-    /**
->>>>>>> fa3f4a55
      * Internal batch execution.
      *
      * @param size expected result-set size
