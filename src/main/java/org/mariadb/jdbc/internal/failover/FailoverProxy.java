--- conflicted
+++ resolved
@@ -148,17 +148,35 @@
     @Override
     public Object invoke(Object proxy, Method method, Object[] args) throws Throwable {
         String methodName = method.getName();
-<<<<<<< HEAD
-        if (METHOD_IS_EXPLICIT_CLOSED.equals(methodName)) {
+        if (METHOD_GET_LOCK.equals(methodName)) {
+            return this.lock;
+        } else if (METHOD_GET_NO_BACKSLASH.equals(methodName)) {
+            return listener.noBackslashEscapes();
+        } else if (METHOD_GET_CATALOG.equals(methodName)) {
+            return listener.getCatalog();
+        } else if (METHOD_GET_TIMEOUT.equals(methodName)) {
+            return listener.getTimeout();
+        } else if (METHOD_VERSION_GREATER_OR_EQUAL.equals(methodName)) {
+            return listener.versionGreaterOrEqual((int) args[0], (int) args[1], (int) args[2]);
+        } else if (METHOD_SESSION_STATE_AWARE.equals(methodName)) {
+            return listener.sessionStateAware();
+        } else if (METHOD_IS_EXPLICIT_CLOSED.equals(methodName)) {
             return listener.isExplicitClosed();
         } else if (METHOD_GET_OPTIONS.equals(methodName)) {
             return listener.getUrlParser().getOptions();
+        } else if (METHOD_GET_SERVER_THREAD_ID.equals(methodName)) {
+            return listener.getServerThreadId();
+        } else if (METHOD_GET_URLPARSER.equals(methodName)) {
+            return listener.getUrlParser();
         } else if (METHOD_GET_PROXY.equals(methodName)) {
             return this;
         } else if (METHOD_IS_CLOSED.equals(methodName)) {
             return listener.isClosed();
         } else if (METHOD_IS_VALID.equals(methodName)) {
-            return listener.isValid((Integer) args[0]);
+            return listener.isValid((int) args[0]);
+        } else if (METHOD_PROLOG.equals(methodName)) {
+            listener.prolog((long) args[0], (MariaDbConnection) args[2], (MariaDbStatement) args[3]);
+            return null;
         } else if (METHOD_EXECUTE_QUERY.equals(methodName)) {
             try {
                 this.listener.preExecute();
@@ -172,8 +190,13 @@
         } else if (METHOD_SET_READ_ONLY.equals(methodName)) {
             this.listener.switchReadOnlyConnection((Boolean) args[0]);
             return null;
-        } else if (METHOD_IS_READ_ONLY.equals(methodName)) {
+        } else if (METHOD_GET_READ_ONLY.equals(methodName)) {
             return this.listener.isReadOnly();
+        } else if (METHOD_IS_MASTER_CONNECTION.equals(methodName)) {
+            return this.listener.isMasterConnection();
+        } else if (METHOD_ABORT.equals(methodName)) {
+            this.listener.preAbort();
+            return null;
         } else if (METHOD_CLOSED_EXPLICIT.equals(methodName)) {
             this.listener.preClose();
             return null;
@@ -184,82 +207,10 @@
                 if (!mustBeOnMaster && serverPrepareResult.getUnProxiedProtocol().isMasterConnection() && !this.listener.hasHostFail()) {
                     //PrepareStatement was to be executed on slave, but since a failover was running on master connection. Slave connection is up
                     // again, so has to be re-prepared on slave
-=======
-        switch (methodName) {
-            case METHOD_GET_LOCK:
-                return this.lock;
-            case METHOD_GET_NO_BACKSLASH:
-                return listener.noBackslashEscapes();
-            case METHOD_GET_CATALOG:
-                return listener.getCatalog();
-            case METHOD_GET_TIMEOUT:
-                return listener.getTimeout();
-            case METHOD_VERSION_GREATER_OR_EQUAL:
-                return listener.versionGreaterOrEqual((int) args[0], (int) args[1], (int) args[2]);
-            case METHOD_SESSION_STATE_AWARE:
-                return listener.sessionStateAware();
-            case METHOD_IS_EXPLICIT_CLOSED:
-                return listener.isExplicitClosed();
-            case METHOD_GET_OPTIONS:
-                return listener.getUrlParser().getOptions();
-            case METHOD_GET_SERVER_THREAD_ID:
-                return listener.getServerThreadId();
-            case METHOD_GET_URLPARSER:
-                return listener.getUrlParser();
-            case METHOD_GET_PROXY:
-                return this;
-            case METHOD_IS_CLOSED:
-                return listener.isClosed();
-            case METHOD_IS_VALID:
-                return listener.isValid((int) args[0]);
-            case METHOD_PROLOG:
-                listener.prolog((long) args[0], (MariaDbConnection) args[2], (MariaDbStatement) args[3]);
-                return null;
-            case METHOD_EXECUTE_QUERY:
-                try {
-                    this.listener.preExecute();
-                } catch (SQLException e) {
-                    //handle failover only if connection error
-                    //normal error can be thrown upon reconnection if there was a transaction in progress.
-                    if (hasToHandleFailover(e)) {
-                        return handleFailOver(e, method, args, listener.getCurrentProtocol());
-                    }
-                }
-                break;
-            case METHOD_SET_READ_ONLY:
-                this.listener.switchReadOnlyConnection((Boolean) args[0]);
-                return null;
-            case METHOD_GET_READ_ONLY:
-                return this.listener.isReadOnly();
-            case METHOD_IS_MASTER_CONNECTION:
-                return this.listener.isMasterConnection();
-            case METHOD_ABORT:
-                this.listener.preAbort();
-                return null;
-            case METHOD_CLOSED_EXPLICIT:
-                this.listener.preClose();
-                return null;
-            case METHOD_COM_MULTI_PREPARE_EXECUTES:
-            case METHOD_EXECUTE_PREPARED_QUERY:
-                boolean mustBeOnMaster = (Boolean) args[0];
-                ServerPrepareResult serverPrepareResult = (ServerPrepareResult) args[1];
-                if (serverPrepareResult != null) {
-                    if (!mustBeOnMaster && serverPrepareResult.getUnProxiedProtocol().isMasterConnection() && !this.listener.hasHostFail()) {
-                        //PrepareStatement was to be executed on slave, but since a failover was running on master connection. Slave connection is up
-                        // again, so has to be re-prepared on slave
-                        try {
-                            logger.trace("re-prepare query \"{}\" on slave (was "
-                                    + "temporary on master since failover)", serverPrepareResult.getSql());
-                            this.listener.rePrepareOnSlave(serverPrepareResult, false);
-                        } catch (SQLException q) {
-                            //error during re-prepare, will do executed on master.
-                        }
-                    }
->>>>>>> 723f06a3
                     try {
-                        logger.trace("re-prepare query \"" + serverPrepareResult.getSql() + "\" on slave (was "
-                                + "temporary on master since failover)");
-                        this.listener.rePrepareOnSlave(serverPrepareResult, mustBeOnMaster);
+                        logger.trace("re-prepare query \"{}\" on slave (was "
+                                + "temporary on master since failover)", serverPrepareResult.getSql());
+                        this.listener.rePrepareOnSlave(serverPrepareResult, false);
                     } catch (SQLException q) {
                         //error during re-prepare, will do executed on master.
                     }
@@ -268,11 +219,10 @@
                     return listener.invoke(method, args, serverPrepareResult.getUnProxiedProtocol());
                 } catch (InvocationTargetException e) {
                     if (e.getTargetException() != null) {
-                        if (e.getTargetException() instanceof SQLException) {
-                            if (hasToHandleFailover((SQLException) e.getTargetException())) {
-                                return handleFailOver((SQLException) e.getTargetException(), method, args,
-                                        serverPrepareResult.getUnProxiedProtocol());
-                            }
+                        if (e.getTargetException() instanceof SQLException
+                                && hasToHandleFailover((SQLException) e.getTargetException())) {
+                            return handleFailOver((SQLException) e.getTargetException(), method, args,
+                                    serverPrepareResult.getUnProxiedProtocol());
                         }
                         throw e.getTargetException();
                     }
@@ -286,11 +236,10 @@
                 }
             } catch (InvocationTargetException e) {
                 if (e.getTargetException() != null) {
-                    if (e.getTargetException() instanceof SQLException) {
-                        if (hasToHandleFailover((SQLException) e.getTargetException())) {
-                            return handleFailOver((SQLException) e.getTargetException(), method, args,
-                                    ((ServerPrepareResult) args[0]).getUnProxiedProtocol());
-                        }
+                    if (e.getTargetException() instanceof SQLException
+                            && hasToHandleFailover((SQLException) e.getTargetException())) {
+                        return handleFailOver((SQLException) e.getTargetException(), method, args,
+                                ((ServerPrepareResult) args[0]).getUnProxiedProtocol());
                     }
                     throw e.getTargetException();
                 }
