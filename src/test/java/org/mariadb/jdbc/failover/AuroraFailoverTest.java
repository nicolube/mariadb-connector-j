--- conflicted
+++ resolved
@@ -413,7 +413,6 @@
      */
     @Test
     public void failoverPrepareStatementOnMasterWithException() throws Throwable {
-<<<<<<< HEAD
         Connection connection = null;
         try {
             connection = getNewConnection("&validConnectionTimeout=120"
@@ -421,16 +420,7 @@
                     + "&failoverLoopRetries=120"
                     + "&connectTimeout=250"
                     + "&loadBalanceBlacklistTimeout=50"
-                    + "&useBatchMultiSend=false", false);
-=======
-        try (Connection connection = getNewConnection("&validConnectionTimeout=120"
-                + "&socketTimeout=1000"
-                + "&failoverLoopRetries=120"
-                + "&connectTimeout=250"
-                + "&loadBalanceBlacklistTimeout=50"
-                + "&useBatchMultiSend=false&useServerPrepStmts", false)) {
-
->>>>>>> 2855617c
+                    + "&useBatchMultiSend=false&useServerPrepStmts", false);
             int nbExceptionBeforeUp = 0;
             boolean failLaunched = false;
             PreparedStatement preparedStatement1 = connection.prepareStatement("select ?");
