/*
 *
 * MariaDB Client for Java
 *
 * Copyright (c) 2012-2014 Monty Program Ab.
 * Copyright (c) 2015-2017 MariaDB Ab.
 *
 * This library is free software; you can redistribute it and/or modify it under
 * the terms of the GNU Lesser General Public License as published by the Free
 * Software Foundation; either version 2.1 of the License, or (at your option)
 * any later version.
 *
 * This library is distributed in the hope that it will be useful, but
 * WITHOUT ANY WARRANTY; without even the implied warranty of MERCHANTABILITY or
 * FITNESS FOR A PARTICULAR PURPOSE.  See the GNU Lesser General Public License
 * for more details.
 *
 * You should have received a copy of the GNU Lesser General Public License along
 * with this library; if not, write to Monty Program Ab info@montyprogram.com.
 *
 * This particular MariaDB Client for Java file is work
 * derived from a Drizzle-JDBC. Drizzle-JDBC file which is covered by subject to
 * the following copyright and notice provisions:
 *
 * Copyright (c) 2009-2011, Marcus Eriksson
 *
 * Redistribution and use in source and binary forms, with or without modification,
 * are permitted provided that the following conditions are met:
 * Redistributions of source code must retain the above copyright notice, this list
 * of conditions and the following disclaimer.
 *
 * Redistributions in binary form must reproduce the above copyright notice, this
 * list of conditions and the following disclaimer in the documentation and/or
 * other materials provided with the distribution.
 *
 * Neither the name of the driver nor the names of its contributors may not be
 * used to endorse or promote products derived from this software without specific
 * prior written permission.
 *
 * THIS SOFTWARE IS PROVIDED BY THE COPYRIGHT HOLDERS  AND CONTRIBUTORS "AS IS"
 * AND ANY EXPRESS OR IMPLIED WARRANTIES, INCLUDING, BUT NOT LIMITED TO, THE IMPLIED
 * WARRANTIES OF MERCHANTABILITY AND FITNESS FOR A PARTICULAR PURPOSE ARE DISCLAIMED.
 * IN NO EVENT SHALL THE COPYRIGHT HOLDER OR CONTRIBUTORS BE LIABLE FOR ANY DIRECT,
 * INDIRECT, INCIDENTAL, SPECIAL, EXEMPLARY, OR CONSEQUENTIAL DAMAGES (INCLUDING, BUT
 * NOT LIMITED TO, PROCUREMENT OF SUBSTITUTE GOODS OR SERVICES; LOSS OF USE, DATA, OR
 * PROFITS; OR BUSINESS INTERRUPTION) HOWEVER CAUSED AND ON ANY THEORY OF LIABILITY,
 * WHETHER IN CONTRACT, STRICT LIABILITY, OR TORT (INCLUDING NEGLIGENCE OR OTHERWISE)
 * ARISING IN ANY WAY OUT OF THE USE OF THIS SOFTWARE, EVEN IF ADVISED OF THE POSSIBILITY
 * OF SUCH DAMAGE.
 *
 */

package org.mariadb.jdbc.internal.io;

import org.mariadb.jdbc.internal.util.Utils;

import java.text.DateFormat;
import java.text.SimpleDateFormat;
import java.util.*;
import java.util.concurrent.atomic.AtomicLong;

public class LruTraceCache extends LinkedHashMap<String, TraceObject> {

<<<<<<< HEAD
    AtomicLong aLong = new AtomicLong();
    DateFormat dateFormat = new SimpleDateFormat("yyyy-MM-dd HH:mm:ss.SSS");

    public TraceObject put(TraceObject value) {
        //since java.time is not available for java version < 8
        //use current time minus the nano second difference
        Calendar calendar = Calendar.getInstance();
        String key = aLong.incrementAndGet() + "- " + dateFormat.format(calendar.getTime());
=======
    private AtomicLong increment = new AtomicLong();

    public TraceObject put(TraceObject value) {
        String key = increment.incrementAndGet() + "- " + DateTimeFormatter.ISO_INSTANT.format(Instant.now());
>>>>>>> 98c99e94
        return put(key, value);
    }

    public LruTraceCache() {
        super(16, 1.0f, false);
    }


    @Override
    protected boolean removeEldestEntry(Map.Entry<String, TraceObject> eldest) {
        return size() > 10;
    }

    /**
     * Value of trace cache in a readable format.
     *
     * @return trace cache value
     */
    public synchronized String printStack() {
        StringBuilder sb = new StringBuilder();
        Set<Map.Entry<String, TraceObject>> set = entrySet();
        for (Map.Entry<String, TraceObject> entry : set) {
            TraceObject traceObj = entry.getValue();
            String key = entry.getKey();
            String indicator = "";

            switch (traceObj.getIndicatorFlag()) {
                case TraceObject.NOT_COMPRESSED:
                    break;

                case TraceObject.COMPRESSED_PROTOCOL_NOT_COMPRESSED_PACKET:
                    indicator = " (compressed protocol - packet not compressed)";
                    break;

                case TraceObject.COMPRESSED_PROTOCOL_COMPRESSED_PACKET:
                    indicator = " (compressed protocol - packet compressed)";
                    break;

                default:
                    break;
            }

            if (traceObj.isSend()) {
                sb.append("\nsend at -exchange:");
            } else {
                sb.append("\nread at -exchange:");
            }

            sb.append(key).append(indicator)
                    .append(Utils.hexdump(traceObj.getBuf()));

            traceObj.remove();
        }
        this.clear();
        return sb.toString();
    }

    /**
     * Permit to clear array's of array, to help garbage.
     */
    public synchronized void clearMemory() {
        Collection<TraceObject> traceObjects = values();
        for (TraceObject traceObject : traceObjects) {
            traceObject.remove();
        }
        this.clear();
    }
}<|MERGE_RESOLUTION|>--- conflicted
+++ resolved
@@ -61,28 +61,20 @@
 
 public class LruTraceCache extends LinkedHashMap<String, TraceObject> {
 
-<<<<<<< HEAD
-    AtomicLong aLong = new AtomicLong();
-    DateFormat dateFormat = new SimpleDateFormat("yyyy-MM-dd HH:mm:ss.SSS");
+    private AtomicLong increment = new AtomicLong();
+    private DateFormat dateFormat = new SimpleDateFormat("yyyy-MM-dd HH:mm:ss.SSS");
 
     public TraceObject put(TraceObject value) {
         //since java.time is not available for java version < 8
         //use current time minus the nano second difference
         Calendar calendar = Calendar.getInstance();
-        String key = aLong.incrementAndGet() + "- " + dateFormat.format(calendar.getTime());
-=======
-    private AtomicLong increment = new AtomicLong();
-
-    public TraceObject put(TraceObject value) {
-        String key = increment.incrementAndGet() + "- " + DateTimeFormatter.ISO_INSTANT.format(Instant.now());
->>>>>>> 98c99e94
+        String key = increment.incrementAndGet() + "- " + dateFormat.format(calendar.getTime());
         return put(key, value);
     }
 
     public LruTraceCache() {
         super(16, 1.0f, false);
     }
-
 
     @Override
     protected boolean removeEldestEntry(Map.Entry<String, TraceObject> eldest) {
