/*
 *
 * MariaDB Client for Java
 *
 * Copyright (c) 2012-2014 Monty Program Ab.
 * Copyright (c) 2015-2017 MariaDB Ab.
 *
 * This library is free software; you can redistribute it and/or modify it under
 * the terms of the GNU Lesser General Public License as published by the Free
 * Software Foundation; either version 2.1 of the License, or (at your option)
 * any later version.
 *
 * This library is distributed in the hope that it will be useful, but
 * WITHOUT ANY WARRANTY; without even the implied warranty of MERCHANTABILITY or
 * FITNESS FOR A PARTICULAR PURPOSE.  See the GNU Lesser General Public License
 * for more details.
 *
 * You should have received a copy of the GNU Lesser General Public License along
 * with this library; if not, write to Monty Program Ab info@montyprogram.com.
 *
 */

package org.mariadb.jdbc;

import org.junit.Assume;
import org.junit.Test;
import org.mariadb.jdbc.internal.util.pool.Pools;
import org.mariadb.jdbc.internal.util.scheduler.MariaDbThreadFactory;

import javax.management.MBeanInfo;
import javax.management.MBeanServer;
import javax.management.ObjectName;
import java.lang.management.ManagementFactory;
import java.sql.*;
import java.util.HashSet;
import java.util.List;
import java.util.Set;
import java.util.concurrent.LinkedBlockingQueue;
import java.util.concurrent.ThreadPoolExecutor;
import java.util.concurrent.TimeUnit;

import static org.junit.Assert.*;

public class MariaDbPoolDataSourceTest extends BaseTest {

    @Test
    public void testResetDatabase() throws SQLException {
        MariaDbPoolDataSource pool = new MariaDbPoolDataSource(connUri + "&maxPoolSize=1");

        Connection connection = pool.getConnection();
        Statement statement = connection.createStatement();
        statement.execute("CREATE DATABASE IF NOT EXISTS testingReset");
        connection.setCatalog("testingReset");
        connection.close();

        connection = pool.getConnection();
        assertEquals(database, connection.getCatalog());
        statement = connection.createStatement();
        statement.execute("DROP DATABASE testingReset");
        connection.close();

        pool.close();
    }

    @Test
    public void testResetSessionVariable() throws SQLException {
        testResetSessionVariable(false);
        if ( (isMariadbServer() && minVersion(10,2)) || (!isMariadbServer() && minVersion(5,7)) ) {
            testResetSessionVariable(true);
        }
    }

    private void testResetSessionVariable(boolean useResetConnection) throws SQLException {
        MariaDbPoolDataSource pool = new MariaDbPoolDataSource(connUri + "&maxPoolSize=1&useResetConnection=" + useResetConnection);

        long nowMillis;
        int initialWaitTimeout;

        Connection connection = pool.getConnection();
        Statement statement = connection.createStatement();

        nowMillis = getNowTime(statement);
        initialWaitTimeout = getWaitTimeout(statement);

        statement.execute("SET @@timestamp=UNIX_TIMESTAMP('1970-10-01 01:00:00'), @@wait_timeout=2000");
        long newNowMillis = getNowTime(statement);
        int waitTimeout = getWaitTimeout(statement);

        assertTrue(nowMillis - newNowMillis > 23587200000L);
        assertEquals(2000, waitTimeout);
        connection.close();

        connection = pool.getConnection();
        statement = connection.createStatement();

        newNowMillis = getNowTime(statement);
        waitTimeout = getWaitTimeout(statement);

        if (useResetConnection) {
            assertTrue(nowMillis - newNowMillis < 10L);
            assertEquals(initialWaitTimeout, waitTimeout);
        } else {
            assertTrue(nowMillis - newNowMillis > 23587200000L);
            assertEquals(2000, waitTimeout);
        }
        connection.close();
        pool.close();
    }

    private long getNowTime(Statement statement) throws SQLException {
        ResultSet rs = statement.executeQuery("SELECT NOW()");
        assertTrue(rs.next());
        return rs.getTimestamp(1).getTime();
    }

    private int getWaitTimeout(Statement statement) throws SQLException {
        ResultSet rs = statement.executeQuery("SELECT @@wait_timeout");
        assertTrue(rs.next());
        return rs.getInt(1);
    }

    @Test
    public void testResetUserVariable() throws SQLException {
        testResetUserVariable(false);
        if ( (isMariadbServer() && minVersion(10,2)) || (!isMariadbServer() && minVersion(5,7)) ) {
            testResetUserVariable(true);
        }
    }

    private void testResetUserVariable(boolean useResetConnection) throws SQLException {
        MariaDbPoolDataSource pool = new MariaDbPoolDataSource(connUri + "&maxPoolSize=1&useResetConnection=" + useResetConnection);
        long nowMillis;
        Connection connection = pool.getConnection();
        Statement statement = connection.createStatement();
        assertNull(getUserVariableStr(statement));

        statement.execute("SET @str = '123'");

        assertEquals("123", getUserVariableStr(statement));
        connection.close();

        connection = pool.getConnection();
        statement = connection.createStatement();
        if (useResetConnection) {
            assertNull(getUserVariableStr(statement));
        } else {
            assertEquals("123", getUserVariableStr(statement));
        }
        connection.close();
        pool.close();
    }

    private String getUserVariableStr(Statement statement) throws SQLException {
        ResultSet rs = statement.executeQuery("SELECT @str");
        assertTrue(rs.next());
        return rs.getString(1);
    }


    @Test
    public void testNetworkTimeout() throws SQLException {
        MariaDbPoolDataSource pool = new MariaDbPoolDataSource(connUri + "&maxPoolSize=1&socketTimeout=10000");
        MariaDbConnection connection = (MariaDbConnection) pool.getConnection();
        assertEquals(10000, connection.getNetworkTimeout());
        connection.setNetworkTimeout(null, 5000);
        connection.close();


        connection = (MariaDbConnection) pool.getConnection();
        assertEquals(10000, connection.getNetworkTimeout());
        connection.close();
        pool.close();
    }


    @Test
    public void testResetReadOnly() throws SQLException {
        MariaDbPoolDataSource pool = new MariaDbPoolDataSource(connUri + "&maxPoolSize=1");
        Connection connection = pool.getConnection();
        assertFalse(connection.isReadOnly());
        connection.setReadOnly(true);
        assertTrue(connection.isReadOnly());
        connection.close();

        connection = pool.getConnection();
        assertFalse(connection.isReadOnly());
        connection.close();
        pool.close();
    }

    @Test
    public void testResetAutoCommit() throws SQLException {
        MariaDbPoolDataSource pool = new MariaDbPoolDataSource(connUri + "&maxPoolSize=1");
        Connection connection = pool.getConnection();
        assertTrue(connection.getAutoCommit());
        connection.setAutoCommit(false);
        assertFalse(connection.getAutoCommit());
        connection.close();

        connection = pool.getConnection();
        assertTrue(connection.getAutoCommit());
        connection.close();
        pool.close();
    }

    @Test
    public void testResetAutoCommitOption() throws SQLException {
        MariaDbPoolDataSource pool = new MariaDbPoolDataSource(connUri + "&maxPoolSize=1&autocommit=false&poolName=PoolTest");
        Connection connection = pool.getConnection();
        assertFalse(connection.getAutoCommit());
        connection.setAutoCommit(true);
        assertTrue(connection.getAutoCommit());
        connection.close();
        connection = pool.getConnection();
        assertFalse(connection.getAutoCommit());
        pool.close();
    }

    @Test
    public void testResetTransactionIsolation() throws SQLException {
        MariaDbPoolDataSource pool = new MariaDbPoolDataSource(connUri + "&maxPoolSize=1");

        Connection connection = pool.getConnection();
        assertEquals(Connection.TRANSACTION_REPEATABLE_READ, connection.getTransactionIsolation());
        connection.setTransactionIsolation(Connection.TRANSACTION_SERIALIZABLE);
        assertEquals(Connection.TRANSACTION_SERIALIZABLE, connection.getTransactionIsolation());
        connection.close();

        connection = pool.getConnection();
        assertEquals(Connection.TRANSACTION_REPEATABLE_READ, connection.getTransactionIsolation());
        connection.close();
        pool.close();
    }

    @Test
    public void testJmx() throws Exception {
        MBeanServer server = ManagementFactory.getPlatformMBeanServer();
        ObjectName filter = new ObjectName("org.mariadb.jdbc.pool:type=PoolTestJmx-*");
        MariaDbPoolDataSource pool = new MariaDbPoolDataSource(connUri + "&maxPoolSize=5&minPoolSize=0&poolName=PoolTestJmx");

        final Connection connection = pool.getConnection();
        Set<ObjectName> objectNames = server.queryNames(filter, null);
        assertEquals(1, objectNames.size());
        ObjectName name = objectNames.iterator().next();

        MBeanInfo info = server.getMBeanInfo(name);
        assertEquals(4, info.getAttributes().length);

        checkJmxInfo(server, name, 1, 1, 0, 0);

        Connection connection2 = pool.getConnection();
        checkJmxInfo(server, name, 2, 2, 0, 0);
        connection2.close();

        checkJmxInfo(server, name, 1, 2, 1, 0);
        connection.close();
        pool.close();
    }

    @Test
    public void testNoMinConnection() throws Exception {
        MBeanServer server = ManagementFactory.getPlatformMBeanServer();
        ObjectName filter = new ObjectName("org.mariadb.jdbc.pool:type=testNoMinConnection-*");
        MariaDbPoolDataSource pool = new MariaDbPoolDataSource(connUri + "&maxPoolSize=5&poolName=testNoMinConnection");
        final Connection connection = pool.getConnection();
        Set<ObjectName> objectNames = server.queryNames(filter, null);
        assertEquals(1, objectNames.size());
        ObjectName name = objectNames.iterator().next();

        MBeanInfo info = server.getMBeanInfo(name);
        assertEquals(4, info.getAttributes().length);

        //wait to ensure pool has time to create 5 connections
        try {
            Thread.sleep(sharedIsAurora() ? 10000 : 500);
        } catch (InterruptedException interruptEx) {
            //eat
        }

        checkJmxInfo(server, name, 1, 5, 4, 0);

        Connection connection2 = pool.getConnection();
        checkJmxInfo(server, name, 2, 5, 3, 0);
        connection2.close();

        checkJmxInfo(server, name, 1, 5, 4, 0);
        connection.close();
        pool.close();
    }

    @Test
    public void testIdleTimeout() throws Throwable {
        Assume.assumeTrue(System.getenv("MAXSCALE_VERSION") == null); //not for maxscale, testing thread id is not relevant.
        MBeanServer server = ManagementFactory.getPlatformMBeanServer();
        ObjectName filter = new ObjectName("org.mariadb.jdbc.pool:type=testIdleTimeout-*");
        MariaDbPoolDataSource pool = new MariaDbPoolDataSource(connUri + "&maxPoolSize=5&minPoolSize=3&poolName=testIdleTimeout");

        pool.testForceMaxIdleTime(sharedIsAurora() ? 10 : 3);
        //wait to ensure pool has time to create 3 connections
        Thread.sleep(sharedIsAurora() ? 5000 : 1000);

        Set<ObjectName> objectNames = server.queryNames(filter, null);
        ObjectName name = objectNames.iterator().next();
        checkJmxInfo(server, name, 0, 3, 3, 0);

        List<Long> initialThreadIds = pool.testGetConnectionIdleThreadIds();
        Thread.sleep(sharedIsAurora() ? 12000 : 3500);

        //must still have 3 connections, but must be other ones
        checkJmxInfo(server, name, 0, 3, 3, 0);
        List<Long> threadIds = pool.testGetConnectionIdleThreadIds();
        assertEquals(initialThreadIds.size(), threadIds.size());
        for (Long initialThread : initialThreadIds) {
            assertFalse(threadIds.contains(initialThread));
        }

        pool.close();
    }



    @Test
    public void testMinConnection() throws Throwable {
        MBeanServer server = ManagementFactory.getPlatformMBeanServer();
        ObjectName filter = new ObjectName("org.mariadb.jdbc.pool:type=testMinConnection-*");
        MariaDbPoolDataSource pool = new MariaDbPoolDataSource(connUri + "&maxPoolSize=5&minPoolSize=3&poolName=testMinConnection");
        final Connection connection = pool.getConnection();
        Set<ObjectName> objectNames = server.queryNames(filter, null);
        assertEquals(1, objectNames.size());
        ObjectName name = objectNames.iterator().next();

        MBeanInfo info = server.getMBeanInfo(name);
        assertEquals(4, info.getAttributes().length);

        //to ensure pool has time to create minimal connection number
        Thread.sleep(sharedIsAurora() ? 5000 : 500);

        checkJmxInfo(server, name, 1, 3, 2, 0);

        Connection connection2 = pool.getConnection();
        checkJmxInfo(server, name, 2, 3, 1, 0);
        connection2.close();

        checkJmxInfo(server, name, 1, 3, 2, 0);
        connection.close();
        pool.close();
    }

    private void checkJmxInfo(MBeanServer server,
                              ObjectName name,
                              long expectedActive,
                              long expectedTotal,
                              long expectedIdle,
                              long expectedRequest)
            throws Exception {

        assertEquals(expectedActive, ((Long) server.getAttribute(name, "ActiveConnections")).longValue());
        assertEquals(expectedTotal, ((Long) server.getAttribute(name, "TotalConnections")).longValue());
        assertEquals(expectedIdle, ((Long) server.getAttribute(name, "IdleConnections")).longValue());
        assertEquals(expectedRequest, ((Long) server.getAttribute(name, "ConnectionRequests")).longValue());
    }

    @Test
    public void testJmxDisable() throws Exception {
        MBeanServer server = ManagementFactory.getPlatformMBeanServer();
        ObjectName filter = new ObjectName("org.mariadb.jdbc.pool:type=PoolTest-*");
        MariaDbPoolDataSource pool = new MariaDbPoolDataSource(connUri + "&maxPoolSize=2&registerJmxPool=false&poolName=PoolTest");

        Connection connection = pool.getConnection();
        Set<ObjectName> objectNames = server.queryNames(filter, null);
        assertEquals(0, objectNames.size());
        connection.close();

        pool.close();
    }

    @Test
    public void testResetRollback() throws SQLException {
        createTable("testResetRollback", "id int not null primary key auto_increment, test varchar(20)");
        MariaDbPoolDataSource pool = new MariaDbPoolDataSource(connUri + "&maxPoolSize=1");
        Connection connection = pool.getConnection();
        Statement stmt = connection.createStatement();
        stmt.executeUpdate("INSERT INTO testResetRollback (test) VALUES ('heja')");
        connection.setAutoCommit(false);
        stmt.executeUpdate("INSERT INTO testResetRollback (test) VALUES ('japp')");
        connection.close();

        connection = pool.getConnection();
        stmt = connection.createStatement();
        ResultSet rs = stmt.executeQuery("SELECT count(*) FROM testResetRollback");
        assertTrue(rs.next());
        assertEquals(1, rs.getInt(1));
        connection.close();

        pool.close();
    }

    @Test
    public void ensureUsingPool() throws Exception {
        ThreadPoolExecutor connectionAppender = new ThreadPoolExecutor(50, 5000, 10, TimeUnit.SECONDS,
                new LinkedBlockingQueue<Runnable>(5000),
                new MariaDbThreadFactory("testPool"));

        final long start = System.currentTimeMillis();
        final Set<Integer> threadIds = new HashSet<Integer>();
        for (int i = 0; i < 500; i++) {
<<<<<<< HEAD
            connectionAppender.execute(new Runnable() {
                @Override
                public void run() {
                    Connection connection = null;
                    try {
                        connection = DriverManager.getConnection(connUri + "&pool&staticGlobal&poolName=PoolTest");
                        Statement stmt = connection.createStatement();
                        ResultSet rs = stmt.executeQuery("SELECT CONNECTION_ID()");
                        rs.next();
                        threadIds.add(rs.getInt(1));
                        stmt.execute("SELECT * FROM mysql.user");

                    } catch (SQLException e) {
                        e.printStackTrace();
                    } finally {
                        if (connection != null) {
                            try {
                                connection.close();
                            } catch (SQLException e) {
                                e.printStackTrace();
                            }
                        }
                    }
=======
            connectionAppender.execute(() -> {
                try (Connection connection = DriverManager.getConnection(connUri
                        + "&pool&staticGlobal&poolName=PoolEnsureUsingPool&log=true")) {
                    Statement stmt = connection.createStatement();
                    ResultSet rs = stmt.executeQuery("SELECT CONNECTION_ID()");
                    rs.next();
                    Integer connectionId = rs.getInt(1);
                    if (!threadIds.contains(connectionId)) threadIds.add(connectionId);
                    stmt.execute("SELECT * FROM mysql.user");

                } catch (SQLException e) {
                    e.printStackTrace();
>>>>>>> 53b101d7
                }
            });
        }
        connectionAppender.shutdown();
        connectionAppender.awaitTermination(sharedIsAurora() ? 200 : 30, TimeUnit.SECONDS);
<<<<<<< HEAD
        assertTrue("connection ids must be less than 8 : " + threadIds.size(), threadIds.size() <= 8);
        assertTrue(System.currentTimeMillis() - start < (sharedIsAurora() ? 120000 : 5000));
=======
        int numberOfConnection = 0;

        for (Integer integer : threadIds) {
            System.out.println("Connection id : " + integer);
            numberOfConnection++;
        }
        System.out.println("Size : " + threadIds.size() + " " + numberOfConnection);
        assertTrue("connection ids must be less than 8 : " + numberOfConnection, numberOfConnection <= 8);
        assertTrue(System.currentTimeMillis() - start < (sharedIsAurora() ? 120_000 : 5_000));
>>>>>>> 53b101d7
        Pools.close("PoolTest");
    }

    @Test
    public void ensureClosed() throws Throwable {
        int initialConnection = getCurrentConnections();

        MariaDbPoolDataSource pool = new MariaDbPoolDataSource(connUri + "&maxPoolSize=10&minPoolSize=1");

        Connection connection = pool.getConnection();
        connection.isValid(10000);
        connection.close();

        assertTrue(getCurrentConnections() > initialConnection);

        //reuse IdleConnection
        connection = pool.getConnection();
        connection.isValid(10000);
        connection.close();

        assertTrue(getCurrentConnections() > initialConnection);
        pool.close();

        assertEquals(initialConnection, getCurrentConnections());
    }

    @Test
    public void wrongUrlHandling() throws SQLException {

        int initialConnection = getCurrentConnections();
        MariaDbPoolDataSource pool = new MariaDbPoolDataSource("jdbc:mariadb://unknownHost/db?user=wrong&maxPoolSize=10&connectTimeout=500");
        pool.initialize();
        long start = System.currentTimeMillis();
        Connection connection = null;
        try {
            connection = pool.getConnection();
            fail();
        } catch (SQLException sqle) {
            assertTrue("timeout does not correspond to option. Elapsed time:" + (System.currentTimeMillis() - start),
                    (System.currentTimeMillis() - start) >= 500 && (System.currentTimeMillis() - start) < 700);
            assertTrue(sqle.getMessage().contains("No connection available within the specified time (option 'connectTimeout': 500 ms)"));
        } finally {
            if (connection != null) connection.close();
        }
        pool.close();
    }



    //TODO check that threads are destroy when closing pool
}<|MERGE_RESOLUTION|>--- conflicted
+++ resolved
@@ -404,7 +404,6 @@
         final long start = System.currentTimeMillis();
         final Set<Integer> threadIds = new HashSet<Integer>();
         for (int i = 0; i < 500; i++) {
-<<<<<<< HEAD
             connectionAppender.execute(new Runnable() {
                 @Override
                 public void run() {
@@ -414,7 +413,9 @@
                         Statement stmt = connection.createStatement();
                         ResultSet rs = stmt.executeQuery("SELECT CONNECTION_ID()");
                         rs.next();
-                        threadIds.add(rs.getInt(1));
+                        Integer connectionId = rs.getInt(1);
+                        if (!threadIds.contains(connectionId)) threadIds.add(connectionId);
+
                         stmt.execute("SELECT * FROM mysql.user");
 
                     } catch (SQLException e) {
@@ -428,29 +429,11 @@
                             }
                         }
                     }
-=======
-            connectionAppender.execute(() -> {
-                try (Connection connection = DriverManager.getConnection(connUri
-                        + "&pool&staticGlobal&poolName=PoolEnsureUsingPool&log=true")) {
-                    Statement stmt = connection.createStatement();
-                    ResultSet rs = stmt.executeQuery("SELECT CONNECTION_ID()");
-                    rs.next();
-                    Integer connectionId = rs.getInt(1);
-                    if (!threadIds.contains(connectionId)) threadIds.add(connectionId);
-                    stmt.execute("SELECT * FROM mysql.user");
-
-                } catch (SQLException e) {
-                    e.printStackTrace();
->>>>>>> 53b101d7
                 }
             });
         }
         connectionAppender.shutdown();
         connectionAppender.awaitTermination(sharedIsAurora() ? 200 : 30, TimeUnit.SECONDS);
-<<<<<<< HEAD
-        assertTrue("connection ids must be less than 8 : " + threadIds.size(), threadIds.size() <= 8);
-        assertTrue(System.currentTimeMillis() - start < (sharedIsAurora() ? 120000 : 5000));
-=======
         int numberOfConnection = 0;
 
         for (Integer integer : threadIds) {
@@ -459,8 +442,7 @@
         }
         System.out.println("Size : " + threadIds.size() + " " + numberOfConnection);
         assertTrue("connection ids must be less than 8 : " + numberOfConnection, numberOfConnection <= 8);
-        assertTrue(System.currentTimeMillis() - start < (sharedIsAurora() ? 120_000 : 5_000));
->>>>>>> 53b101d7
+        assertTrue(System.currentTimeMillis() - start < (sharedIsAurora() ? 120000 : 5000));
         Pools.close("PoolTest");
     }
 
