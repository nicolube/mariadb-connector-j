--- conflicted
+++ resolved
@@ -427,14 +427,7 @@
      * @return true if with this additional length stream can be send in the same stream
      */
     public boolean checkRewritableLength(int length) {
-<<<<<<< HEAD
-        if (checkPacketLength && (buffer.position() + length > maxAllowedPacket - 1)) {
-            return false;
-        }
-        return true;
-=======
-        return !(checkPacketLength && buffer.position() + length > maxRewritableLengthAllowed);
->>>>>>> 911fee9f
+        return !(checkPacketLength && (buffer.position() + length > maxAllowedPacket - 1));
     }
 
     private void checkPacketMaxSize(int limit) throws MaxAllowedPacketException {
