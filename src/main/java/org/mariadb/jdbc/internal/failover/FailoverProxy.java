/*
 *
 * MariaDB Client for Java
 *
 * Copyright (c) 2012-2014 Monty Program Ab.
 * Copyright (c) 2015-2017 MariaDB Ab.
 *
 * This library is free software; you can redistribute it and/or modify it under
 * the terms of the GNU Lesser General Public License as published by the Free
 * Software Foundation; either version 2.1 of the License, or (at your option)
 * any later version.
 *
 * This library is distributed in the hope that it will be useful, but
 * WITHOUT ANY WARRANTY; without even the implied warranty of MERCHANTABILITY or
 * FITNESS FOR A PARTICULAR PURPOSE.  See the GNU Lesser General Public License
 * for more details.
 *
 * You should have received a copy of the GNU Lesser General Public License along
 * with this library; if not, write to Monty Program Ab info@montyprogram.com.
 *
 * This particular MariaDB Client for Java file is work
 * derived from a Drizzle-JDBC. Drizzle-JDBC file which is covered by subject to
 * the following copyright and notice provisions:
 *
 * Copyright (c) 2009-2011, Marcus Eriksson
 *
 * Redistribution and use in source and binary forms, with or without modification,
 * are permitted provided that the following conditions are met:
 * Redistributions of source code must retain the above copyright notice, this list
 * of conditions and the following disclaimer.
 *
 * Redistributions in binary form must reproduce the above copyright notice, this
 * list of conditions and the following disclaimer in the documentation and/or
 * other materials provided with the distribution.
 *
 * Neither the name of the driver nor the names of its contributors may not be
 * used to endorse or promote products derived from this software without specific
 * prior written permission.
 *
 * THIS SOFTWARE IS PROVIDED BY THE COPYRIGHT HOLDERS  AND CONTRIBUTORS "AS IS"
 * AND ANY EXPRESS OR IMPLIED WARRANTIES, INCLUDING, BUT NOT LIMITED TO, THE IMPLIED
 * WARRANTIES OF MERCHANTABILITY AND FITNESS FOR A PARTICULAR PURPOSE ARE DISCLAIMED.
 * IN NO EVENT SHALL THE COPYRIGHT HOLDER OR CONTRIBUTORS BE LIABLE FOR ANY DIRECT,
 * INDIRECT, INCIDENTAL, SPECIAL, EXEMPLARY, OR CONSEQUENTIAL DAMAGES (INCLUDING, BUT
 * NOT LIMITED TO, PROCUREMENT OF SUBSTITUTE GOODS OR SERVICES; LOSS OF USE, DATA, OR
 * PROFITS; OR BUSINESS INTERRUPTION) HOWEVER CAUSED AND ON ANY THEORY OF LIABILITY,
 * WHETHER IN CONTRACT, STRICT LIABILITY, OR TORT (INCLUDING NEGLIGENCE OR OTHERWISE)
 * ARISING IN ANY WAY OUT OF THE USE OF THIS SOFTWARE, EVEN IF ADVISED OF THE POSSIBILITY
 * OF SUCH DAMAGE.
 *
 */

package org.mariadb.jdbc.internal.failover;

import org.mariadb.jdbc.HostAddress;
import org.mariadb.jdbc.internal.logging.Logger;
import org.mariadb.jdbc.internal.logging.LoggerFactory;
import org.mariadb.jdbc.internal.protocol.Protocol;
import org.mariadb.jdbc.internal.util.dao.ServerPrepareResult;
import org.mariadb.jdbc.internal.util.exceptions.ExceptionMapper;

import java.lang.reflect.InvocationHandler;
import java.lang.reflect.InvocationTargetException;
import java.lang.reflect.Method;
import java.sql.SQLException;
import java.util.concurrent.locks.ReentrantLock;


public class FailoverProxy implements InvocationHandler {
    private static final String METHOD_IS_EXPLICIT_CLOSED = "isExplicitClosed";
    private static final String METHOD_GET_OPTIONS = "getOptions";
    private static final String METHOD_GET_PROXY = "getProxy";
    private static final String METHOD_EXECUTE_QUERY = "executeQuery";
    private static final String METHOD_SET_READ_ONLY = "setReadonly";
    private static final String METHOD_IS_READ_ONLY = "isReadOnly";
    private static final String METHOD_CLOSED_EXPLICIT = "closeExplicit";
    private static final String METHOD_IS_CLOSED = "isClosed";
    private static final String METHOD_EXECUTE_PREPARED_QUERY = "executePreparedQuery";
    private static final String METHOD_COM_MULTI_PREPARE_EXECUTES = "prepareAndExecutesComMulti";
    private static final String METHOD_PROLOG_PROXY = "prologProxy";
    private static final String METHOD_RESET = "reset";
    private static final String METHOD_IS_VALID = "isValid";


    private static final Logger logger = LoggerFactory.getLogger(FailoverProxy.class);
    public final ReentrantLock lock;

    private final Listener listener;

    /**
     * Proxy constructor.
     *
     * @param listener failover implementation.
     * @param lock     synchronisation lock
     * @throws SQLException if connection error occur
     */
    public FailoverProxy(Listener listener, ReentrantLock lock) throws SQLException {
        this.lock = lock;
        this.listener = listener;
        this.listener.setProxy(this);
        this.listener.initializeConnection();
    }

    /**
     * Add Host information ("on HostAddress...") to exception.
     * <p>
     * example :
     * <p>
     * java.sql.SQLException: (conn=603) Cannot execute statement in a READ ONLY transaction.<br/>
     * Query is: INSERT INTO TableX VALUES (21)<br/>
     * on HostAddress{host='mydb.example.com', port=3306},master=true</p>
     *
     * @param exception current exception
     * @param protocol  protocol to have hostname
     */
    private static SQLException addHostInformationToException(SQLException exception, Protocol protocol) {
        if (protocol != null) {
            return new SQLException(exception.getMessage()
                    + "\non " + protocol.getHostAddress().toString() + ",master="
                    + protocol.isMasterConnection(), exception.getSQLState(), exception.getErrorCode(), exception.getCause());

        }
        return exception;
    }

    /**
     * Proxy that catch Protocol call, to permit to catch errors and handle failover when multiple hosts.
     *
     * @param proxy  the current protocol
     * @param method the called method on the protocol
     * @param args   methods parameters
     * @return protocol method result
     * @throws Throwable the method throwed error if not catch by failover
     */
    @Override
    public Object invoke(Object proxy, Method method, Object[] args) throws Throwable {
        String methodName = method.getName();
<<<<<<< HEAD
        if (METHOD_IS_EXPLICIT_CLOSED.equals(methodName)) {
            return listener.isExplicitClosed();
        } else if (METHOD_GET_OPTIONS.equals(methodName)) {
            return listener.getUrlParser().getOptions();
        } else if (METHOD_GET_PROXY.equals(methodName)) {
            return this;
        } else if (METHOD_IS_CLOSED.equals(methodName)) {
            return listener.isClosed();
        } else if (METHOD_EXECUTE_QUERY.equals(methodName)) {
            try {
                this.listener.preExecute();
            } catch (SQLException e) {
                //handle failover only if connection error
                //normal error can be thrown upon reconnection if there was a transaction in progress.
                if (hasToHandleFailover(e)) {
                    return handleFailOver(e, method, args, listener.getCurrentProtocol());
=======
        switch (methodName) {
            case METHOD_IS_EXPLICIT_CLOSED:
                return listener.isExplicitClosed();
            case METHOD_GET_OPTIONS:
                return listener.getUrlParser().getOptions();
            case METHOD_GET_PROXY:
                return this;
            case METHOD_IS_CLOSED:
                return listener.isClosed();
            case METHOD_IS_VALID:
                return listener.isValid((int) args[0]);
            case METHOD_EXECUTE_QUERY:
                try {
                    this.listener.preExecute();
                } catch (SQLException e) {
                    //handle failover only if connection error
                    //normal error can be thrown upon reconnection if there was a transaction in progress.
                    if (hasToHandleFailover(e)) {
                        return handleFailOver(e, method, args, listener.getCurrentProtocol());
                    }
>>>>>>> 2855617c
                }
            }
        } else if (METHOD_SET_READ_ONLY.equals(methodName)) {
            this.listener.switchReadOnlyConnection((Boolean) args[0]);
            return null;
        } else if (METHOD_IS_READ_ONLY.equals(methodName)) {
            return this.listener.isReadOnly();
        } else if (METHOD_CLOSED_EXPLICIT.equals(methodName)) {
            this.listener.preClose();
            return null;
        } else if (METHOD_COM_MULTI_PREPARE_EXECUTES.equals(methodName) || METHOD_EXECUTE_PREPARED_QUERY.equals(methodName)) {
            boolean mustBeOnMaster = (Boolean) args[0];
            ServerPrepareResult serverPrepareResult = (ServerPrepareResult) args[1];
            if (serverPrepareResult != null) {
                if (!mustBeOnMaster && serverPrepareResult.getUnProxiedProtocol().isMasterConnection() && !this.listener.hasHostFail()) {
                    //PrepareStatement was to be executed on slave, but since a failover was running on master connection. Slave connection is up
                    // again, so has to be re-prepared on slave
                    try {
                        logger.trace("re-prepare query \"" + serverPrepareResult.getSql() + "\" on slave (was "
                                + "temporary on master since failover)");
                        this.listener.rePrepareOnSlave(serverPrepareResult, mustBeOnMaster);
                    } catch (SQLException q) {
                        //error during re-prepare, will do executed on master.
                    }
                }
                try {
                    return listener.invoke(method, args, serverPrepareResult.getUnProxiedProtocol());
                } catch (InvocationTargetException e) {
                    if (e.getTargetException() != null) {
                        if (e.getTargetException() instanceof SQLException) {
                            if (hasToHandleFailover((SQLException) e.getTargetException())) {
                                return handleFailOver((SQLException) e.getTargetException(), method, args,
                                        serverPrepareResult.getUnProxiedProtocol());
                            }
                        }
                        throw e.getTargetException();
                    }
                    throw e;
                }
            }
        } else if (METHOD_PROLOG_PROXY.equals(methodName)) {
            try {
                if (args[0] != null) {
                    return listener.invoke(method, args, ((ServerPrepareResult) args[0]).getUnProxiedProtocol());
                }
            } catch (InvocationTargetException e) {
                if (e.getTargetException() != null) {
                    if (e.getTargetException() instanceof SQLException) {
                        if (hasToHandleFailover((SQLException) e.getTargetException())) {
                            return handleFailOver((SQLException) e.getTargetException(), method, args,
                                    ((ServerPrepareResult) args[0]).getUnProxiedProtocol());
                        }
                    }
                    throw e.getTargetException();
                }
                throw e;
            }
        } else if (METHOD_RESET.equals(methodName)) {
            //listener will report reset on any active connections (Master/slave)
            listener.reset();
            return null;
        }

        return executeInvocation(method, args, false);

    }

    private Object executeInvocation(Method method, Object[] args, boolean isSecondExecution) throws Throwable {

        try {
            return listener.invoke(method, args);
        } catch (InvocationTargetException e) {
            if (e.getTargetException() != null) {
                if (e.getTargetException() instanceof SQLException) {

                    SQLException queryException = (SQLException) e.getTargetException();
                    Protocol protocol = listener.getCurrentProtocol();

                    queryException = addHostInformationToException(queryException, protocol);

                    //check that failover is due to kill command
                    boolean killCmd = queryException != null
                            && queryException.getSQLState() != null
                            && queryException.getSQLState().equals("70100")
                            && 1927 == queryException.getErrorCode();

                    if (killCmd) {
                        handleFailOver(queryException, method, args, protocol);
                        return null;
                    }

                    if (hasToHandleFailover(queryException)) {
                        return handleFailOver(queryException, method, args, protocol);
                    }

                    //error is "The MySQL server is running with the %s option so it cannot execute this statement"
                    //checking that server was master has not been demote to slave without resetting connections
                    if (queryException.getErrorCode() == 1290
                            && !isSecondExecution
                            && protocol != null
                            && protocol.isMasterConnection()
                            && !protocol.checkIfMaster()) {

                        boolean inTransaction = protocol.inTransaction();
                        boolean isReconnected;

                        //connection state has changed, master connection is now read-only
                        //reconnect to master, to re-execute command if wasn't in a transaction since
                        //we are sure has not been executed.

                        //reconnection
                        lock.lock();
                        try {
                            protocol.close();
                            isReconnected = listener.primaryFail(null, null, false).isReconnected;
                        } finally {
                            lock.unlock();
                        }

                        //relaunch command
                        if (isReconnected && !inTransaction) {
                            return executeInvocation(method, args, true);
                        }

                        //throw exception if not reconnected, or was in a transaction
                        return handleFailOver(queryException, method, args, listener.getCurrentProtocol());

                    }
                }
                throw e.getTargetException();
            }
            throw e;
        }
    }

    /**
     * After a connection exception, launch failover.
     *
     * @param qe     the exception thrown
     * @param method the method to call if failover works well
     * @param args   the arguments of the method
     * @return the object return from the method
     * @throws Throwable throwable
     */
    private Object handleFailOver(SQLException qe, Method method, Object[] args, Protocol protocol) throws Throwable {
        HostAddress failHostAddress = null;
        boolean failIsMaster = true;
        if (protocol != null) {
            failHostAddress = protocol.getHostAddress();
            failIsMaster = protocol.isMasterConnection();
        }

        HandleErrorResult handleErrorResult = listener.handleFailover(qe, method, args, protocol);
        if (handleErrorResult.mustThrowError) {
            listener.throwFailoverMessage(failHostAddress, failIsMaster, qe, handleErrorResult.isReconnected);
        }
        return handleErrorResult.resultObject;
    }

    /**
     * Check if this Sqlerror is a connection exception. if that's the case, must be handle by failover
     * <p>
     * error codes :
     * 08000 : connection exception
     * 08001 : SQL client unable to establish SQL connection
     * 08002 : connection name in use
     * 08003 : connection does not exist
     * 08004 : SQL server rejected SQL connection
     * 08006 : connection failure
     * 08007 : transaction resolution unknown
     * 70100 : connection was killed if error code is "1927"
     *
     * @param exception the Exception
     * @return true if there has been a connection error that must be handled by failover
     */
    public boolean hasToHandleFailover(SQLException exception) {
        return exception.getSQLState() != null
                && (exception.getSQLState().startsWith("08")
                || (exception.getSQLState().equals("70100") && 1927 == exception.getErrorCode())) ;
    }

    /**
     * Launch reconnect implementation.
     *
     * @throws SQLException exception
     */
    public void reconnect() throws SQLException {
        try {
            listener.reconnect();
        } catch (SQLException e) {
            ExceptionMapper.throwException(e, null, null);
        }
    }

    public Listener getListener() {
        return listener;
    }
}<|MERGE_RESOLUTION|>--- conflicted
+++ resolved
@@ -135,7 +135,6 @@
     @Override
     public Object invoke(Object proxy, Method method, Object[] args) throws Throwable {
         String methodName = method.getName();
-<<<<<<< HEAD
         if (METHOD_IS_EXPLICIT_CLOSED.equals(methodName)) {
             return listener.isExplicitClosed();
         } else if (METHOD_GET_OPTIONS.equals(methodName)) {
@@ -144,6 +143,8 @@
             return this;
         } else if (METHOD_IS_CLOSED.equals(methodName)) {
             return listener.isClosed();
+        } else if (METHOD_IS_VALID.equals(methodName)) {
+            return listener.isValid((int) args[0]);
         } else if (METHOD_EXECUTE_QUERY.equals(methodName)) {
             try {
                 this.listener.preExecute();
@@ -152,28 +153,6 @@
                 //normal error can be thrown upon reconnection if there was a transaction in progress.
                 if (hasToHandleFailover(e)) {
                     return handleFailOver(e, method, args, listener.getCurrentProtocol());
-=======
-        switch (methodName) {
-            case METHOD_IS_EXPLICIT_CLOSED:
-                return listener.isExplicitClosed();
-            case METHOD_GET_OPTIONS:
-                return listener.getUrlParser().getOptions();
-            case METHOD_GET_PROXY:
-                return this;
-            case METHOD_IS_CLOSED:
-                return listener.isClosed();
-            case METHOD_IS_VALID:
-                return listener.isValid((int) args[0]);
-            case METHOD_EXECUTE_QUERY:
-                try {
-                    this.listener.preExecute();
-                } catch (SQLException e) {
-                    //handle failover only if connection error
-                    //normal error can be thrown upon reconnection if there was a transaction in progress.
-                    if (hasToHandleFailover(e)) {
-                        return handleFailOver(e, method, args, listener.getCurrentProtocol());
-                    }
->>>>>>> 2855617c
                 }
             }
         } else if (METHOD_SET_READ_ONLY.equals(methodName)) {
