/*
 *
 * MariaDB Client for Java
 *
 * Copyright (c) 2012-2014 Monty Program Ab.
 * Copyright (c) 2015-2017 MariaDB Ab.
 *
 * This library is free software; you can redistribute it and/or modify it under
 * the terms of the GNU Lesser General Public License as published by the Free
 * Software Foundation; either version 2.1 of the License, or (at your option)
 * any later version.
 *
 * This library is distributed in the hope that it will be useful, but
 * WITHOUT ANY WARRANTY; without even the implied warranty of MERCHANTABILITY or
 * FITNESS FOR A PARTICULAR PURPOSE.  See the GNU Lesser General Public License
 * for more details.
 *
 * You should have received a copy of the GNU Lesser General Public License along
 * with this library; if not, write to Monty Program Ab info@montyprogram.com.
 *
 * This particular MariaDB Client for Java file is work
 * derived from a Drizzle-JDBC. Drizzle-JDBC file which is covered by subject to
 * the following copyright and notice provisions:
 *
 * Copyright (c) 2009-2011, Marcus Eriksson
 *
 * Redistribution and use in source and binary forms, with or without modification,
 * are permitted provided that the following conditions are met:
 * Redistributions of source code must retain the above copyright notice, this list
 * of conditions and the following disclaimer.
 *
 * Redistributions in binary form must reproduce the above copyright notice, this
 * list of conditions and the following disclaimer in the documentation and/or
 * other materials provided with the distribution.
 *
 * Neither the name of the driver nor the names of its contributors may not be
 * used to endorse or promote products derived from this software without specific
 * prior written permission.
 *
 * THIS SOFTWARE IS PROVIDED BY THE COPYRIGHT HOLDERS  AND CONTRIBUTORS "AS IS"
 * AND ANY EXPRESS OR IMPLIED WARRANTIES, INCLUDING, BUT NOT LIMITED TO, THE IMPLIED
 * WARRANTIES OF MERCHANTABILITY AND FITNESS FOR A PARTICULAR PURPOSE ARE DISCLAIMED.
 * IN NO EVENT SHALL THE COPYRIGHT HOLDER OR CONTRIBUTORS BE LIABLE FOR ANY DIRECT,
 * INDIRECT, INCIDENTAL, SPECIAL, EXEMPLARY, OR CONSEQUENTIAL DAMAGES (INCLUDING, BUT
 * NOT LIMITED TO, PROCUREMENT OF SUBSTITUTE GOODS OR SERVICES; LOSS OF USE, DATA, OR
 * PROFITS; OR BUSINESS INTERRUPTION) HOWEVER CAUSED AND ON ANY THEORY OF LIABILITY,
 * WHETHER IN CONTRACT, STRICT LIABILITY, OR TORT (INCLUDING NEGLIGENCE OR OTHERWISE)
 * ARISING IN ANY WAY OUT OF THE USE OF THIS SOFTWARE, EVEN IF ADVISED OF THE POSSIBILITY
 * OF SUCH DAMAGE.
 *
 */

package org.mariadb.jdbc;

import org.junit.Assume;
import org.junit.BeforeClass;
import org.junit.Test;
import org.mariadb.jdbc.internal.com.read.Buffer;
import org.mariadb.jdbc.internal.protocol.Protocol;

import java.io.*;
import java.math.BigDecimal;
import java.math.BigInteger;
import java.sql.*;
import java.util.ArrayList;
import java.util.Arrays;
import java.util.List;
import java.util.TimeZone;
import java.util.concurrent.ExecutorService;
import java.util.concurrent.Executors;
import java.util.concurrent.TimeUnit;

import static org.junit.Assert.*;

public class ServerPrepareStatementTest extends BaseTest {
    /**
     * Tables initialisations.
     *
     * @throws SQLException exception
     */
    @BeforeClass()
    public static void initClass() throws SQLException {
        createTable("ServerPrepareStatementTest", "id int not null primary key auto_increment, test boolean");
        createTable("ServerPrepareStatementTestt", "id int not null primary key auto_increment, test boolean");
        createTable("ServerPrepareStatementTestt2", "id int not null primary key auto_increment, test boolean");
        createTable("ServerPrepareStatementTestCache", "id int not null primary key auto_increment, test boolean");
        createTable("ServerPrepareStatementCacheSize3", "id int not null primary key auto_increment, test boolean");
        if (doPrecisionTest) {
            createTable("preparetestFactionnal", "time0 TIME(6) default '22:11:00', timestamp0 timestamp(6), datetime0 datetime(6) ");
        }
        createTable("ServerPrepareStatementCacheSize2", "id int not null primary key auto_increment, test boolean");
        createTable("ServerPrepareStatementCacheSize3", "id int not null primary key auto_increment, test blob");
        createTable("ServerPrepareStatementParameters", "id int, id2 int");
        createTable("ServerPrepareStatementCacheSize4", "id int not null primary key auto_increment, test LONGBLOB",
                "ROW_FORMAT=COMPRESSED ENGINE=INNODB");
        createTable("streamtest2", "id int primary key not null, strm text");
        createTable("testServerPrepareMeta", "id int not null primary key auto_increment, id2 int not null, id3 DEC(4,2), id4 BIGINT UNSIGNED ");
        createTable("ServerPrepareStatementSync", "id int not null primary key auto_increment, test varchar(1007), tt boolean");
    }

    @Test
    public void testServerPrepareMeta() throws Throwable {
        PreparedStatement ps = sharedConnection.prepareStatement(
                "INSERT INTO testServerPrepareMeta(id2, id3, id4) VALUES (?, ?, ?)");
        ParameterMetaData meta = ps.getParameterMetaData();
        assertEquals(3, meta.getParameterCount());
    }

    @Test
    public void serverExecutionTest() throws SQLException {
        Assume.assumeTrue(sharedOptions().useServerPrepStmts);
        Connection connection = null;
        try {
            connection = setConnection();
            Statement statement = connection.createStatement();
            ResultSet rs = statement.executeQuery("show session status like 'Prepared_stmt_count'");
            assertTrue(rs.next());
            final int nbStatementCount = rs.getInt(2);

            PreparedStatement ps = connection.prepareStatement(
                    "INSERT INTO ServerPrepareStatementTestt (test) VALUES (?)");
            ps.setBoolean(1, true);
            ps.addBatch();
            ps.execute();

            rs = statement.executeQuery("show session status like 'Prepared_stmt_count'");
            assertTrue(rs.next());
<<<<<<< HEAD
            assertEquals(rs.getInt(2), nbStatementCount + 1);
        } finally {
            if (connection != null) connection.close();
=======
            assertEquals(nbStatementCount + 1, rs.getInt(2));
>>>>>>> 19091f7c
        }
    }

    @Test
    public void serverCacheStatementTest() throws Throwable {
        Assume.assumeTrue(sharedUsePrepare());
        Connection connection = null;
        try {
            connection = setConnection();
            PreparedStatement ps = connection.prepareStatement("INSERT INTO ServerPrepareStatementTestCache(test) VALUES (?)  ");
            ps.setBoolean(1, true);
            ps.addBatch();
            ps.executeBatch();
        } finally {
            if (connection != null) connection.close();
        }

        Protocol protocol = getProtocolFromConnection(sharedConnection);
        int cacheSize = protocol.prepareStatementCache().size();
        PreparedStatement preparedStatement = sharedConnection.prepareStatement("INSERT INTO ServerPrepareStatementTestCache(test) VALUES (?)");
        preparedStatement.setBoolean(1, true);
        preparedStatement.execute();
        assertTrue(cacheSize + 1 == protocol.prepareStatementCache().size());

        PreparedStatement preparedStatement2 = sharedConnection.prepareStatement("INSERT INTO ServerPrepareStatementTestCache(test) VALUES (?)");
        preparedStatement2.setBoolean(1, true);
        preparedStatement2.execute();
        assertTrue(cacheSize + 1 == protocol.prepareStatementCache().size());
    }

    @Test
    public void prepStmtCacheSize() throws Throwable {
        Assume.assumeTrue(sharedOptions().useServerPrepStmts);
        Connection connection = null;
        try {
            connection = setConnection("&prepStmtCacheSize=10");
            List<PreparedStatement> activePrepareStatement = new ArrayList<PreparedStatement>(20);
            for (int i = 0; i < 20; i++) {
                PreparedStatement preparedStatement = connection.prepareStatement("SELECT " + i);
                preparedStatement.execute();
                activePrepareStatement.add(preparedStatement);
            }
            //check max cache size
            Protocol protocol = getProtocolFromConnection(connection);
            assertTrue("Prepared cache size must be 10", protocol.prepareStatementCache().size() == 10);

            //check all prepared statement worked even if not cached
            for (int i = 0; i < 20; i++) {
                activePrepareStatement.get(i).execute();
            }
            assertTrue(protocol.prepareStatementCache().size() == 10);
            while (!activePrepareStatement.isEmpty()) {
                activePrepareStatement.get(0).close();
                activePrepareStatement.remove(0);
            }
            //check that cache hold preparedStatement
            assertTrue("Prepared cache size must be 10", protocol.prepareStatementCache().size() == 10);

            assertEquals("ServerPrepareStatementCache.map[\n"
                    + "testj-SELECT 10-0\n"
                    + "testj-SELECT 11-0\n"
                    + "testj-SELECT 12-0\n"
                    + "testj-SELECT 13-0\n"
                    + "testj-SELECT 14-0\n"
                    + "testj-SELECT 15-0\n"
                    + "testj-SELECT 16-0\n"
                    + "testj-SELECT 17-0\n"
                    + "testj-SELECT 18-0\n"
                    + "testj-SELECT 19-0]", protocol.prepareStatementCache().toString());

            for (int i = 12; i < 15; i++) {
                PreparedStatement preparedStatement = connection.prepareStatement("SELECT " + i);
                preparedStatement.execute();
                activePrepareStatement.add(preparedStatement);
            }

            assertEquals("ServerPrepareStatementCache.map[\n"
                    + "testj-SELECT 10-0\n"
                    + "testj-SELECT 11-0\n"
                    + "testj-SELECT 15-0\n"
                    + "testj-SELECT 16-0\n"
                    + "testj-SELECT 17-0\n"
                    + "testj-SELECT 18-0\n"
                    + "testj-SELECT 19-0\n"
                    + "testj-SELECT 12-1\n"
                    + "testj-SELECT 13-1\n"
                    + "testj-SELECT 14-1]", protocol.prepareStatementCache().toString());

            for (int i = 1; i < 5; i++) {
                PreparedStatement preparedStatement = connection.prepareStatement("SELECT " + i);
                preparedStatement.execute();
                activePrepareStatement.add(preparedStatement);
            }
            assertEquals("ServerPrepareStatementCache.map[\n"
                    + "testj-SELECT 17-0\n"
                    + "testj-SELECT 18-0\n"
                    + "testj-SELECT 19-0\n"
                    + "testj-SELECT 12-1\n"
                    + "testj-SELECT 13-1\n"
                    + "testj-SELECT 14-1\n"
                    + "testj-SELECT 1-1\n"
                    + "testj-SELECT 2-1\n"
                    + "testj-SELECT 3-1\n"
                    + "testj-SELECT 4-1]", protocol.prepareStatementCache().toString());
            for (int i = 12; i < 15; i++) {
                PreparedStatement preparedStatement = connection.prepareStatement("SELECT " + i);
                preparedStatement.execute();
                activePrepareStatement.add(preparedStatement);
            }
            assertEquals("ServerPrepareStatementCache.map[\n"
                    + "testj-SELECT 17-0\n"
                    + "testj-SELECT 18-0\n"
                    + "testj-SELECT 19-0\n"
                    + "testj-SELECT 1-1\n"
                    + "testj-SELECT 2-1\n"
                    + "testj-SELECT 3-1\n"
                    + "testj-SELECT 4-1\n"
                    + "testj-SELECT 12-2\n"
                    + "testj-SELECT 13-2\n"
                    + "testj-SELECT 14-2]", protocol.prepareStatementCache().toString());

            for (int i = 20; i < 30; i++) {
                PreparedStatement preparedStatement = connection.prepareStatement("SELECT " + i);
                preparedStatement.execute();
                activePrepareStatement.add(preparedStatement);
            }
            assertEquals("ServerPrepareStatementCache.map[\n"
                    + "testj-SELECT 20-1\n"
                    + "testj-SELECT 21-1\n"
                    + "testj-SELECT 22-1\n"
                    + "testj-SELECT 23-1\n"
                    + "testj-SELECT 24-1\n"
                    + "testj-SELECT 25-1\n"
                    + "testj-SELECT 26-1\n"
                    + "testj-SELECT 27-1\n"
                    + "testj-SELECT 28-1\n"
                    + "testj-SELECT 29-1]", protocol.prepareStatementCache().toString());

            //check all prepared statement worked even if not cached
            while (!activePrepareStatement.isEmpty()) {
                activePrepareStatement.get(0).execute();
                activePrepareStatement.get(0).close();
                activePrepareStatement.remove(0);
            }
            assertTrue(protocol.prepareStatementCache().size() == 10);
            assertEquals("ServerPrepareStatementCache.map[\n"
                    + "testj-SELECT 20-0\n"
                    + "testj-SELECT 21-0\n"
                    + "testj-SELECT 22-0\n"
                    + "testj-SELECT 23-0\n"
                    + "testj-SELECT 24-0\n"
                    + "testj-SELECT 25-0\n"
                    + "testj-SELECT 26-0\n"
                    + "testj-SELECT 27-0\n"
                    + "testj-SELECT 28-0\n"
                    + "testj-SELECT 29-0]", protocol.prepareStatementCache().toString());
        } finally {
            if (connection != null) connection.close();
        }
    }

    /**
     * CONJ-290 : Timestamps format error when using prepareStatement with options useFractionalSeconds and useServerPrepStmts.
     *
     * @throws SQLException exception
     */
    @Test
    public void timeFractionnalSecondTest() throws SQLException {
        Assume.assumeTrue(doPrecisionTest);
        Connection connection = null;
        try {
            connection = setConnection("&useFractionalSeconds=false");
            Time time0 = new Time(55549392);
            Time time1 = new Time(55549000);

            Timestamp timestamp0 = new Timestamp(55549392);
            Timestamp timestamp1 = new Timestamp(55549000);


            PreparedStatement ps = connection.prepareStatement("INSERT INTO preparetestFactionnal (time0, timestamp0, datetime0) VALUES (?, ?, ?)");
            ps.setTime(1, time0);
            ps.setTimestamp(2, timestamp0);
            ps.setTimestamp(3, timestamp0);
            ps.addBatch();
            ps.setTime(1, time1);
            ps.setTimestamp(2, timestamp1);
            ps.setTimestamp(3, timestamp1);
            ps.addBatch();
            ps.executeBatch();

            ResultSet rs = connection.createStatement().executeQuery("SELECT * from preparetestFactionnal");
            if (rs.next()) {
                //must be equal to time1 and not time0
                assertEquals(rs.getTime(1), time1);
                assertEquals(rs.getTimestamp(2), timestamp1);
                assertEquals(rs.getTimestamp(3), timestamp1);
                assertTrue(rs.next());
                assertEquals(rs.getTime(1), time1);
                assertEquals(rs.getTimestamp(2), timestamp1);
                assertEquals(rs.getTimestamp(3), timestamp1);
            } else {
                fail("Error in query");
            }
        } finally {
            if (connection != null) connection.close();
        }

    }

    private void prepareTestTable() throws SQLException {

        createTable("preparetest",
                "bit1 BIT(1),"
                        + "bit2 BIT(2),"
                        + "tinyint1 TINYINT(1),"
                        + "tinyint2 TINYINT(2),"
                        + "bool0 BOOL default 1,"
                        + "smallint0 SMALLINT default 1,"
                        + "smallint_unsigned SMALLINT UNSIGNED default 0,"
                        + "mediumint0 MEDIUMINT default 1,"
                        + "mediumint_unsigned MEDIUMINT UNSIGNED default 0,"
                        + "int0 INT default 1,"
                        + "int_unsigned INT UNSIGNED default 0,"
                        + "bigint0 BIGINT default 1,"
                        + "bigint_unsigned BIGINT UNSIGNED default 0,"
                        + "float0 FLOAT default 0,"
                        + "double0 DOUBLE default 1,"
                        + "decimal0 DECIMAL default 0,"
                        + "decimal1 DECIMAL(15,4) default 0,"
                        + "date0 DATE default '2001-01-01',"
                        + "datetime0 DATETIME(6) default '2001-01-01 00:00:00',"
                        + "timestamp0 TIMESTAMP(6) default  '2001-01-01 00:00:00',"
                        + "timestamp1 TIMESTAMP(0) null default  '2001-01-01 00:00:00',"
                        + "timestamp_zero TIMESTAMP  null, "
                        + "time0 TIME(6) default '22:11:00',"
                        + ((!isMariadbServer() && minVersion(5, 6)) ? "year2 YEAR(4) default 99," : "year2 YEAR(2) default 99,")
                        + "year4 YEAR(4) default 2011,"
                        + "char0 CHAR(1) default '0',"
                        + "char_binary CHAR (1) binary default '0',"
                        + "varchar0 VARCHAR(1) default '1',"
                        + "varchar_binary VARCHAR(10) BINARY default 0x1,"
                        + "binary0 BINARY(10) default 0x1,"
                        + "varbinary0 VARBINARY(10) default 0x1, "
                        + "id int not null AUTO_INCREMENT, PRIMARY KEY (id)"
        );
    }

    @SuppressWarnings("ConstantConditions")
    @Test
    public void dataConformity() throws SQLException {
        Assume.assumeTrue(doPrecisionTest);
        TimeZone defaultTimeZone = TimeZone.getDefault();
        try {
            prepareTestTable();
            PreparedStatement ps = sharedConnection.prepareStatement("INSERT INTO preparetest (bit1,bit2,tinyint1,"
                    + "tinyint2,bool0,smallint0,smallint_unsigned,mediumint0,mediumint_unsigned,int0,"
                    + "int_unsigned,bigint0,bigint_unsigned, float0, double0, decimal0,decimal1, date0,datetime0, "
                    + "timestamp0,timestamp1,timestamp_zero, time0,"
                    + "year2,year4,char0, char_binary, varchar0, varchar_binary, binary0, varbinary0)  "
                    + "VALUES (?,?,?,?,?,?,?,?,?,?,"
                    + "?,?,?,?,?,?,?,?,?,?,?,?,?,"
                    + "?,?,?,?,?,?,?,?)");
            sharedConnection.createStatement().execute("truncate preparetest");

            boolean bit1 = Boolean.FALSE;
            ps.setBoolean(1, bit1);
            byte bit2 = (byte) 3;
            ps.setByte(2, bit2);
            byte tinyint1 = (byte) 127;
            ps.setByte(3, tinyint1);
            short tinyint2 = 127;
            ps.setShort(4, tinyint2);
            boolean bool0 = Boolean.FALSE;
            ps.setBoolean(5, bool0);
            short smallint0 = 5;
            ps.setShort(6, smallint0);
            short smallintUnsigned = Short.MAX_VALUE;
            ps.setShort(7, smallintUnsigned);
            int mediumint0 = 55000;
            ps.setInt(8, mediumint0);
            int mediumintUnsigned = 55000;
            ps.setInt(9, mediumintUnsigned);
            int int0 = Integer.MAX_VALUE;
            ps.setInt(10, int0);
            int intUnsigned = Integer.MAX_VALUE;
            ps.setInt(11, intUnsigned);
            long bigint0 = 5000L;
            ps.setLong(12, bigint0);
            BigInteger bigintUnsigned = new BigInteger("3147483647");
            ps.setObject(13, bigintUnsigned);
            float float0 = 3147483647.7527F;
            ps.setFloat(14, float0);
            double double0 = 3147483647.8527D;
            ps.setDouble(15, double0);
            BigDecimal decimal0 = new BigDecimal("3147483647");
            ps.setBigDecimal(16, decimal0);
            BigDecimal decimal1 = new BigDecimal("3147483647.9527");
            ps.setBigDecimal(17, decimal1);
            TimeZone.setDefault(TimeZone.getTimeZone("GMT+00:00"));
            Date date0 = new Date(1441238400000L);
            ps.setDate(18, date0);
            Timestamp datetime0 = new Timestamp(-2124690212000L);
            datetime0.setNanos(392005000);
            ps.setTimestamp(19, datetime0);
            Timestamp timestamp0 = new Timestamp(1441290349000L);
            timestamp0.setNanos(392005000);
            ps.setTimestamp(20, timestamp0);
            Timestamp timestamp1 = new Timestamp(1441290349000L);
            ps.setTimestamp(21, timestamp1);
            ps.setTimestamp(22, null);
            Time time0 = new Time(55549392);
            ps.setTime(23, time0);
            short year2 = 30;
            ps.setShort(24, year2);
            int year4 = 2050;
            ps.setInt(25, year4);
            String char0 = "\n";
            ps.setObject(26, char0, Types.CHAR);
            String charBinary = "\n";
            ps.setString(27, charBinary);
            String varchar0 = "\b";
            ps.setString(28, varchar0);
            String varcharBinary = "\b";
            ps.setString(29, varcharBinary);
            byte[] binary0 = "1234567890".getBytes();
            ps.setBytes(30, binary0);
            byte[] varbinary0 = "azerty".getBytes();
            ps.setBytes(31, varbinary0);

            ps.addBatch();
            ps.executeBatch();
            ResultSet rs = sharedConnection.createStatement(ResultSet.TYPE_FORWARD_ONLY, ResultSet.CONCUR_UPDATABLE)
                    .executeQuery("SELECT * from preparetest");
            if (rs.next()) {
                assertEquals(rs.getBoolean(1), bit1);
                assertEquals(rs.getByte(2), bit2);
                assertEquals(rs.getByte(3), tinyint1);
                assertEquals(rs.getShort(4), tinyint2);
                assertEquals(rs.getBoolean(5), bool0);
                assertEquals(rs.getShort(6), smallint0);
                assertEquals(rs.getShort(7), smallintUnsigned);
                assertEquals(rs.getInt(8), mediumint0);
                assertEquals(rs.getInt(9), mediumintUnsigned);
                assertEquals(rs.getInt(10), int0);
                assertEquals(rs.getInt(11), intUnsigned);
                assertEquals(rs.getInt(12), bigint0);
                assertEquals(rs.getObject(13), bigintUnsigned);
                assertEquals(rs.getFloat(14), float0, 10000);
                assertEquals(rs.getDouble(15), double0, 10000);
                assertEquals(rs.getBigDecimal(16), decimal0);
                assertEquals(rs.getBigDecimal(17), decimal1);
                assertEquals(rs.getDate(18), date0);
                assertEquals(rs.getTimestamp(19), datetime0);
                assertEquals(rs.getTimestamp(20), timestamp0);
                assertEquals(rs.getTimestamp(21), timestamp1);
                assertNull(rs.getTimestamp(22));
                assertEquals(rs.getTime(23), time0);
                assertYear(rs, 24, year2);
                assertEquals(rs.getInt(25), year4);
                assertEquals(rs.getString(26), char0);
                assertEquals(rs.getString(27), charBinary);
                assertEquals(rs.getString(28), varchar0);
                assertEquals(rs.getString(29), varcharBinary);
<<<<<<< HEAD
                assertEquals(new String(rs.getBytes(30), Buffer.UTF_8),
                        new String(binary0, Buffer.UTF_8));
                assertEquals(new String(rs.getBytes(31), Buffer.UTF_8),
                        new String(varbinary0, Buffer.UTF_8));
=======
                assertEquals(new String(rs.getBytes(30), StandardCharsets.UTF_8),
                        new String(binary0, StandardCharsets.UTF_8));
                assertEquals(new String(rs.getBytes(31), StandardCharsets.UTF_8),
                        new String(varbinary0, StandardCharsets.UTF_8));


                //***************************************************************************
                // Update Row
                //***************************************************************************

                rs.updateBoolean(1, Boolean.TRUE);
                rs.updateByte(2, (byte) 2);
                rs.updateByte(3, (byte) 126);
                rs.updateShort(4, (short) 126);
                rs.updateBoolean(5, Boolean.TRUE);
                rs.updateShort(6, (short) 6);
                rs.updateShort(7, (short) 7);
                rs.updateInt(8, 55001);
                rs.updateInt(9, 55002);
                rs.updateInt(10, Integer.MAX_VALUE - 1);
                rs.updateInt(11, Integer.MAX_VALUE - 2);
                rs.updateInt(12, 59000);
                rs.updateObject(13, BigInteger.valueOf(555555));
                rs.updateFloat(14,  3148483647.6526F);
                rs.updateDouble(15,  3187483642.6527D);
                rs.updateBigDecimal(16, new BigDecimal("3897483647"));
                rs.updateBigDecimal(17, new BigDecimal("3197443647"));
                rs.updateDate(18, new Date(1499990400000L));
                rs.updateTimestamp(19, new Timestamp(-2124620212000L));
                rs.updateTimestamp(20, new Timestamp(1441222349000L));
                rs.updateTimestamp(21, null);
                rs.updateTimestamp(22, new Timestamp(1441290309000L));
                rs.updateTime(23, new Time(55549992));
                rs.updateInt(24, (short) 56);
                rs.updateInt(25, 2051);
                rs.updateString(26, "\\");
                rs.updateString(27, "\r");
                rs.updateString(28, "è");
                rs.updateString(29, "&");
                rs.updateBytes(30, "1234567899".getBytes());
                rs.updateRow();

                //check row refresh
                assertEquals(rs.getBoolean(1), Boolean.TRUE);
                assertEquals(rs.getByte(2), (byte) 2);
                assertEquals(rs.getByte(3), (byte) 126);
                assertEquals(rs.getShort(4), (byte) 126);
                assertEquals(rs.getBoolean(5), Boolean.TRUE);
                assertEquals(rs.getShort(6), (short) 6);
                assertEquals(rs.getShort(7), (short) 7);
                assertEquals(rs.getInt(8), 55001);
                assertEquals(rs.getInt(9), 55002);
                assertEquals(rs.getInt(10), Integer.MAX_VALUE - 1);
                assertEquals(rs.getInt(11), Integer.MAX_VALUE - 2);
                assertEquals(rs.getInt(12), 59000);
                assertEquals(rs.getObject(13), BigInteger.valueOf(555555));
                assertEquals(rs.getFloat(14), 3148483647.6526F, 10000);
                assertEquals(rs.getDouble(15), 3187483642.6527D, 10000);
                assertEquals(rs.getBigDecimal(16), new BigDecimal("3897483647"));
                assertEquals(rs.getBigDecimal(17), new BigDecimal("3197443647.0000"));
                assertEquals(rs.getDate(18).getTime(), new Date(1499990400000L).getTime());
                assertEquals(rs.getTimestamp(19), new Timestamp(-2124620212000L));
                assertEquals(rs.getTimestamp(20), new Timestamp(1441222349000L));
                assertNull(rs.getTimestamp(21));
                assertEquals(rs.getTimestamp(22), new Timestamp(1441290309000L));
                assertEquals(rs.getTime(23), new Time(55549992));
                assertYear(rs, 24, (short) 56);
                assertEquals(rs.getInt(25), 2051);
                assertEquals(rs.getString(26), "\\");
                assertEquals(rs.getString(27), "\r");
                assertEquals(rs.getString(28), "è");
                assertEquals(rs.getString(29), "&");
                assertEquals(new String(rs.getBytes(30), StandardCharsets.UTF_8),"1234567899");

                rs = sharedConnection.createStatement().executeQuery("SELECT * from preparetest");
                if (rs.next()) {
                    assertEquals(rs.getBoolean(1), Boolean.TRUE);
                    assertEquals(rs.getByte(2), (byte) 2);
                    assertEquals(rs.getByte(3), (byte) 126);
                    assertEquals(rs.getShort(4), (byte) 126);
                    assertEquals(rs.getBoolean(5), Boolean.TRUE);
                    assertEquals(rs.getShort(6), (short) 6);
                    assertEquals(rs.getShort(7), (short) 7);
                    assertEquals(rs.getInt(8), 55001);
                    assertEquals(rs.getInt(9), 55002);
                    assertEquals(rs.getInt(10), Integer.MAX_VALUE - 1);
                    assertEquals(rs.getInt(11), Integer.MAX_VALUE - 2);
                    assertEquals(rs.getInt(12), 59000);
                    assertEquals(rs.getObject(13), BigInteger.valueOf(555555));
                    assertEquals(rs.getFloat(14), 3148483647.6526F, 10000);
                    assertEquals(rs.getDouble(15), 3187483642.6527D, 10000);
                    assertEquals(rs.getBigDecimal(16), new BigDecimal("3897483647"));
                    assertEquals(rs.getBigDecimal(17), new BigDecimal("3197443647.0000"));
                    assertEquals(rs.getDate(18).getTime(), new Date(1499990400000L).getTime());
                    assertEquals(rs.getTimestamp(19), new Timestamp(-2124620212000L));
                    assertEquals(rs.getTimestamp(20), new Timestamp(1441222349000L));
                    assertNull(rs.getTimestamp(21));
                    assertEquals(rs.getTimestamp(22), new Timestamp(1441290309000L));
                    assertEquals(rs.getTime(23), new Time(55549992));
                    assertYear(rs, 24, (short) 56);
                    assertEquals(rs.getInt(25), 2051);
                    assertEquals(rs.getString(26), "\\");
                    assertEquals(rs.getString(27), "\r");
                    assertEquals(rs.getString(28), "è");
                    assertEquals(rs.getString(29), "&");
                    assertEquals(new String(rs.getBytes(30), StandardCharsets.UTF_8),"1234567899");
                    assertFalse(rs.next());

                } else {
                    fail();
                }


>>>>>>> 19091f7c
            } else {
                fail();
            }

        } finally {
            TimeZone.setDefault(defaultTimeZone);
        }
    }

    private void assertYear(ResultSet rs, int fieldNumber, int comparaison) throws SQLException {
        if (isMariadbServer()) {
            assertEquals(rs.getInt(fieldNumber), comparaison);
        } else {
            if (minVersion(5, 6)) {
                //year on 2 bytes is deprecated since 5.5.27
                assertEquals(rs.getInt(fieldNumber), comparaison + 2000);
            } else {
                assertEquals(rs.getInt(fieldNumber), comparaison);
            }
        }
    }

    @Test
    public void blobTest() throws Throwable {
        Connection connection = null;
        try {
            connection = setConnection("&prepStmtCacheSize=10");
            PreparedStatement ps = connection.prepareStatement(
                    "INSERT INTO ServerPrepareStatementCacheSize3(test) VALUES (?)");
            ClassLoader classLoader = Thread.currentThread().getContextClassLoader();
            InputStream input = classLoader.getResourceAsStream("logback-test.xml");

            ps.setBlob(1, input);
            ps.addBatch();
            ps.executeBatch();
        } finally {
            if (connection != null) connection.close();
        }
    }

    @Test
    public void readerTest() throws Throwable {
        Connection connection = null;
        try {
            connection = setConnection("&prepStmtCacheSize=10");
            PreparedStatement ps = connection.prepareStatement(
                    "INSERT INTO ServerPrepareStatementCacheSize3(test) VALUES (?)");
            Reader reader = new BufferedReader(new InputStreamReader(
                    ClassLoader.getSystemResourceAsStream("style.xml")));

            ps.setCharacterStream(1, reader);
            ps.addBatch();
            ps.executeBatch();
        } finally {
            if (connection != null) connection.close();
        }
    }

    @Test(expected = SQLException.class)
    public void parametersNotSetTest() throws Throwable {
        Assume.assumeTrue(sharedUsePrepare());
        PreparedStatement ps = sharedConnection.prepareStatement(
                "INSERT INTO ServerPrepareStatementParameters(id, id2) VALUES (?,?)");
        ps.setInt(1, 1);
        ps.addBatch();
        ps.executeBatch();
    }

    @Test
    public void checkSendDifferentParameterTypeTest() throws Throwable {
        PreparedStatement ps = sharedConnection.prepareStatement(
                "INSERT INTO ServerPrepareStatementParameters(id, id2) VALUES (?,?)");
        ps.setByte(1, (byte) 1);
        ps.setShort(2, (short) 1);
        ps.addBatch();
        ps.setInt(1, Integer.MIN_VALUE);
        ps.setInt(2, Integer.MAX_VALUE);
        ps.addBatch();
        ps.setInt(1, Integer.MIN_VALUE);
        ps.setInt(2, Integer.MAX_VALUE);
        ps.addBatch();
        ps.executeBatch();
    }

    @Test
    public void blobMultipleSizeTest() throws Throwable {
        Assume.assumeTrue(checkMaxAllowedPacketMore40m("blobMultipleSizeTest"));
        Assume.assumeTrue(sharedUsePrepare());

        PreparedStatement ps = sharedConnection.prepareStatement(
                "INSERT INTO ServerPrepareStatementCacheSize4(test) VALUES (?)");
        byte[] arr = new byte[20000000];
        Arrays.fill(arr, (byte) 'b');
        InputStream input = new ByteArrayInputStream(arr);
        InputStream input2 = new ByteArrayInputStream(arr);
        InputStream input3 = new ByteArrayInputStream(arr);

        ps.setBlob(1, input);
        ps.addBatch();
        ps.setBlob(1, input2);
        ps.addBatch();
        ps.setBlob(1, input3);
        ps.addBatch();
        ps.executeBatch();

        Statement statement = sharedConnection.createStatement();
        ResultSet rs = statement.executeQuery("select * from ServerPrepareStatementCacheSize4");
        assertTrue(rs.next());
        byte[] newBytes = rs.getBytes(2);
        assertEquals(arr.length, newBytes.length);
        for (int i = 0; i < arr.length; i++) {
            assertEquals(arr[i], newBytes[i]);
        }
    }

    @Test
    public void executeNumber() throws Throwable {
        PreparedStatement ps = prepareInsert();
        ps.execute();
        ResultSet rs = ps.executeQuery("select count(*) from ServerPrepareStatementParameters");
        assertTrue(rs.next());
        assertEquals(rs.getInt(1), 1);
    }

    @Test
    public void executeBatchNumber() throws Throwable {
        PreparedStatement ps = null;
        try {
            ps = prepareInsert();
            ps.executeBatch();
            ResultSet rs = ps.executeQuery("select count(*) from ServerPrepareStatementParameters");
            assertTrue(rs.next());
            assertEquals(rs.getInt(1), 3);
        } finally {
            ps.close();
        }
    }

    private PreparedStatement prepareInsert() throws Throwable {
        Statement statement = sharedConnection.createStatement();
        statement.execute("truncate ServerPrepareStatementParameters");
        PreparedStatement ps = sharedConnection.prepareStatement(
                "INSERT INTO ServerPrepareStatementParameters(id, id2) VALUES (?,?)");
        ps.setByte(1, (byte) 1);
        ps.setShort(2, (short) 1);
        ps.addBatch();
        ps.setInt(1, Integer.MIN_VALUE);
        ps.setInt(2, Integer.MAX_VALUE);
        ps.addBatch();
        ps.setInt(1, Integer.MIN_VALUE);
        ps.setInt(2, Integer.MAX_VALUE);
        ps.addBatch();
        return ps;
    }

    @Test
    public void directExecuteNumber() throws Throwable {
        sharedConnection.createStatement().execute("truncate ServerPrepareStatementParameters");
        PreparedStatement ps = sharedConnection.prepareStatement(
                "INSERT INTO ServerPrepareStatementParameters(id, id2) VALUES (?,?)");
        ps.setByte(1, (byte) 1);
        ps.setShort(2, (short) 1);
        ps.execute();
        ResultSet rs = ps.executeQuery("select count(*) from ServerPrepareStatementParameters");
        assertTrue(rs.next());
        assertEquals(rs.getInt(1), 1);
    }


    @Test
    public void dataConformity2() throws SQLException {
        Assume.assumeTrue(doPrecisionTest);
        prepareTestTable();

        PreparedStatement ps = sharedConnection.prepareStatement("INSERT INTO preparetest "
                + "(bit1,bit2,tinyint1,tinyint2,bool0,smallint0,smallint_unsigned,mediumint0,mediumint_unsigned,int0,"
                + "int_unsigned,bigint0,bigint_unsigned, float0, double0, decimal0,decimal1, date0,datetime0, "
                + "timestamp0,timestamp1,timestamp_zero, time0,"
                + "year2,year4,char0, char_binary, varchar0, varchar_binary, binary0, varbinary0)  "
                + "VALUES (?,?,?,?,?,?,?,?,?,?,"
                + "?,?,?,?,?,?,?,?,?,?,?,?,?,"
                + "?,?,?,?,?,?,?,?)");
        boolean bit1 = Boolean.FALSE;
        ps.setBoolean(1, bit1);
        byte bit2 = (byte) 3;
        ps.setByte(2, bit2);
        byte tinyint1 = (byte) 127;
        ps.setByte(3, tinyint1);
        short tinyint2 = 127;
        ps.setShort(4, tinyint2);
        boolean bool0 = Boolean.FALSE;
        ps.setBoolean(5, bool0);
        short smallint0 = 5;
        ps.setShort(6, smallint0);
        short smallintUnsigned = Short.MAX_VALUE;
        ps.setShort(7, smallintUnsigned);
        int mediumint0 = 55000;
        ps.setInt(8, mediumint0);
        int mediumintUnsigned = 55000;
        ps.setInt(9, mediumintUnsigned);
        int int0 = Integer.MAX_VALUE;
        ps.setInt(10, int0);
        int intUnsigned = Integer.MAX_VALUE;
        ps.setInt(11, intUnsigned);
        long bigint0 = 5000L;
        ps.setLong(12, bigint0);
        BigInteger bigintUnsigned = new BigInteger("3147483647");
        ps.setObject(13, bigintUnsigned);
        float float0 = 3147483647.7527F;
        ps.setFloat(14, float0);
        double double0 = 3147483647.8527D;
        ps.setDouble(15, double0);
        BigDecimal decimal0 = new BigDecimal("3147483647");
        ps.setBigDecimal(16, decimal0);
        BigDecimal decimal1 = new BigDecimal("3147483647.9527");
        ps.setBigDecimal(17, decimal1);
        Date date0 = Date.valueOf("2016-02-01");
        ps.setDate(18, date0);
        Timestamp datetime0 = new Timestamp(-2124690212000L);
        datetime0.setNanos(392005000);
        ps.setTimestamp(19, datetime0);
        Timestamp timestamp0 = new Timestamp(1441290349000L);
        timestamp0.setNanos(392005000);
        ps.setTimestamp(20, timestamp0);
        Timestamp timestamp1 = new Timestamp(1441290349000L);
        ps.setTimestamp(21, timestamp1);
        ps.setTimestamp(22, null);
        Time time0 = new Time(55549392);
        ps.setTime(23, time0);
        short year2 = 30;
        ps.setShort(24, year2);
        int year4 = 2050;
        ps.setInt(25, year4);
        String char0 = "\n";
        ps.setString(26, char0);
        String charBinary = "\n";
        ps.setString(27, charBinary);
        String varchar0 = "\b";
        ps.setString(28, varchar0);
        String varcharBinary = "\b";
        ps.setString(29, varcharBinary);
        byte[] binary0 = "1234567890".getBytes();
        ps.setBytes(30, binary0);
        byte[] varbinary0 = "azerty".getBytes();
        ps.setBytes(31, varbinary0);

        ps.addBatch();
        ps.executeBatch();

        PreparedStatement prepStmt = sharedConnection.prepareStatement("SELECT * from preparetest where bit1 = ?");
        prepStmt.setBoolean(1, false);
        ResultSet rs = prepStmt.executeQuery();
        if (rs.next()) {
            assertEquals(rs.getBoolean(1), bit1);
            assertEquals(rs.getByte(2), bit2);
            assertEquals(rs.getByte(3), tinyint1);
            assertEquals(rs.getShort(4), tinyint2);
            assertEquals(rs.getBoolean(5), bool0);
            assertEquals(rs.getShort(6), smallint0);
            assertEquals(rs.getShort(7), smallintUnsigned);
            assertEquals(rs.getInt(8), mediumint0);
            assertEquals(rs.getInt(9), mediumintUnsigned);
            assertEquals(rs.getInt(10), int0);
            assertEquals(rs.getInt(11), intUnsigned);
            assertEquals(rs.getInt(12), bigint0);
            assertEquals(rs.getObject(13), bigintUnsigned);
            assertEquals(rs.getFloat(14), float0, 10000);
            assertEquals(rs.getDouble(15), double0, 10000);
            assertEquals(rs.getBigDecimal(16), decimal0);
            assertEquals(rs.getBigDecimal(17), decimal1);
            assertEquals(rs.getDate(18), date0);
            assertEquals(rs.getTimestamp(19), datetime0);
            assertEquals(rs.getTimestamp(20), timestamp0);
            assertEquals(rs.getTimestamp(21), timestamp1);
            assertNull(rs.getTimestamp(22));
            assertEquals(rs.getTime(23), time0);
            assertYear(rs, 24, year2);
            assertEquals(rs.getInt(25), year4);
            assertEquals(rs.getString(26), char0);
            assertEquals(rs.getString(27), charBinary);
            assertEquals(rs.getString(28), varchar0);
            assertEquals(rs.getString(29), varcharBinary);

            assertEquals(new String(rs.getBytes(30), Buffer.UTF_8),
                    new String(binary0, Buffer.UTF_8));
            assertEquals(new String(rs.getBytes(31), Buffer.UTF_8),
                    new String(varbinary0, Buffer.UTF_8));
        } else {
            fail();
        }

    }

    @Test
    public void testPrepareStatementCache() throws Throwable {
        Assume.assumeTrue(sharedOptions().useServerPrepStmts);

        //tester le cache prepareStatement
        Connection connection = null;
        try {
            connection = setConnection();
            Protocol protocol = getProtocolFromConnection(connection);
            createTable("test_cache_table1", "id1 int auto_increment primary key, text1 varchar(20), text2 varchar(20)");
            PreparedStatement[] map = new PreparedStatement[280];
            for (int i = 0; i < 280; i++) {
                map[i] = connection.prepareStatement(
                        "INSERT INTO test_cache_table1 (text1, text2) values (" + i + ", ?)");
                map[i].setString(1, i + "");
                map[i].setString(2, i + "");
                map[i].addBatch();
                map[i].executeBatch();

                if (i < 250) {
                    assertEquals(i + 1, protocol.prepareStatementCache().size());
                } else {
                    assertEquals(250, protocol.prepareStatementCache().size());
                }
            }
        } finally {
            if (connection != null) connection.close();
        }
    }

    /**
     * CONJ-270 : permit to have more than 32768 parameters.
     *
     * @throws SQLException exception
     */
    @Test
    public void testRewriteMultiPacket() throws SQLException {
        createTable("PreparedStatementTest3", "id int");
        StringBuilder sql = new StringBuilder("INSERT INTO PreparedStatementTest3 VALUES (?)");
        for (int i = 1; i < 65535; i++) {
            sql.append(",(?)");
        }
        PreparedStatement pstmt = sharedConnection.prepareStatement(sql.toString());
        for (int i = 1; i < 65536; i++) {
            pstmt.setInt(i, i);
        }
        assertFalse(pstmt.execute());
    }

    /**
     * Test that getGeneratedKey got the right insert ids values, even when batch in multiple queries (for rewrite).
     *
     * @throws SQLException if connection error occur
     */
    @Test
    public void serverPrepareStatementSync() throws Throwable {
        Assume.assumeTrue(!checkMaxAllowedPacketMore20m("serverPrepareStatementSync", false) && sharedIsRewrite()); // to avoid
        Statement st = sharedConnection.createStatement();
        ResultSet rs = st.executeQuery("select @@max_allowed_packet");
        if (rs.next()) {
            long maxAllowedPacket = rs.getInt(1);
            int totalInsertCommands = (int) Math.ceil(3 * maxAllowedPacket / 1000); //mean that there will be 2 commands
            Connection connection2 = null;
            try {
                connection2 = setConnection();
                PreparedStatement preparedStatement = sharedConnection.prepareStatement(
                        "INSERT INTO ServerPrepareStatementSync(test, tt) values (?, false) ", Statement.RETURN_GENERATED_KEYS);
                PreparedStatement preparedStatement2 = connection2.prepareStatement(
                        "INSERT INTO ServerPrepareStatementSync(test, tt) values (?, true) ", Statement.RETURN_GENERATED_KEYS);
                char[] thousandChars = new char[1000];
                Arrays.fill(thousandChars, 'a');
                String thousandLength = new String(thousandChars);

                for (int counter = 0; counter < totalInsertCommands + 1; counter++) {
                    preparedStatement.setString(1, "a" + counter + "_" + thousandLength);
                    preparedStatement.addBatch();
                    preparedStatement2.setString(1, "b" + counter + "_" + thousandLength);
                    preparedStatement2.addBatch();
                }

                ExecutorService executor = Executors.newFixedThreadPool(2);
                BatchThread thread1 = new BatchThread(preparedStatement);
                BatchThread thread2 = new BatchThread(preparedStatement2);
                executor.execute(thread1);
                //Thread.sleep(500);
                executor.execute(thread2);
                executor.shutdown();
                executor.awaitTermination(400, TimeUnit.SECONDS);
                ResultSet rs1 = preparedStatement.getGeneratedKeys();
                ResultSet rs2 = preparedStatement2.getGeneratedKeys();

                ResultSet rs3 = sharedConnection.createStatement().executeQuery("select id, tt from ServerPrepareStatementSync");
                while (rs3.next()) {
                    if (rs3.getBoolean(2)) {
                        rs2.next();
                        if (rs3.getInt(1) != rs2.getInt(1)) {
                            System.out.println("1 : " + rs3.getInt(1) + " != " + rs2.getInt(1));
                            fail();
                        }
                    } else {
                        rs1.next();
                        if (rs3.getInt(1) != rs1.getInt(1)) {
                            System.out.println("0 : " + rs3.getInt(1) + " != " + rs1.getInt(1));
                            fail();
                        }
                    }
                }
            } finally {
                connection2.close();
            }
        } else {
            fail();
        }
    }

    public static class BatchThread implements Runnable {
        private final PreparedStatement preparedStatement;

        BatchThread(PreparedStatement preparedStatement) {
            this.preparedStatement = preparedStatement;
        }

        @Override
        public void run() {
            try {
                preparedStatement.executeBatch();
            } catch (SQLException e) {
                e.printStackTrace();
            }
        }
    }

    /**
     * Binary state reading control.
     *
     * @throws SQLException if connection error occur
     */
    @Test
    public void ensureRowStateWithNullValues() throws SQLException {
        createTable("ensureRowStateWithNullValues", "t1 varchar(20), t2 varchar(20), t3 varchar(20), t4 varchar(20), t5 varchar(20), t6 varchar(20)");
        Statement stmt = sharedConnection.createStatement();
        stmt.execute("INSERT INTO ensureRowStateWithNullValues VALUES ('12345678901234567890', null, 'otherString', '1234567890', null, '12345')");
        PreparedStatement ps = sharedConnection.prepareStatement("SELECT * FROM ensureRowStateWithNullValues");
        ResultSet rs = ps.executeQuery();
        assertTrue(rs.next());
        assertEquals("12345678901234567890", rs.getString(1));
        assertNull(rs.getString(2));
        assertNull(rs.getString(5));
        assertEquals("12345", rs.getString(6));

        assertFalse(rs.next());
    }


    /**
     * Binary state reading control - second part.
     *
     * @throws SQLException if connection error occur
     */
    @Test
    public void ensureRowStateWithNullValuesSecond() throws Exception {
        createTable("ensureRowStateWithNullValuesSecond",
                " ID int(11) NOT NULL,"
                        + " COLUMN_1 varchar(11) COLLATE utf8_bin DEFAULT NULL,"
                        + " COLUMN_2 varchar(11) COLLATE utf8_bin DEFAULT NULL,"
                        + " COLUMN_3 varchar(11) COLLATE utf8_bin DEFAULT NULL,"
                        + " PRIMARY KEY (ID)",
                "ENGINE=InnoDB DEFAULT CHARSET=utf8 COLLATE=utf8_bin");
        if (testSingleHost) {
            Statement st = sharedConnection.createStatement();
            st.execute("INSERT INTO ensureRowStateWithNullValuesSecond VALUES(1,'col 1 value', 'col 2 value', null)");
        }

        String sql = "SELECT ID, COLUMN_2, COLUMN_1, COLUMN_3 FROM ensureRowStateWithNullValuesSecond";
        Connection tmpConnection = null;
        try {
            tmpConnection = setConnection("&profileSql=true&useServerPrepStmts=true");
            Statement stmt = tmpConnection.createStatement();
            stmt.setQueryTimeout(1);
            stmt.execute(sql);

<<<<<<< HEAD
            final PreparedStatement preparedStatement = tmpConnection.prepareStatement(sql);
            ResultSet rs = preparedStatement.executeQuery();
            rs.next();
=======
            try (final PreparedStatement preparedStatement = tmpConnection.prepareStatement(sql)) {
                ResultSet rs = preparedStatement.executeQuery();
                assertTrue(rs.next());
>>>>>>> 19091f7c

            String columnOne = rs.getString("COLUMN_1");
            String columnTwo = rs.getString("COLUMN_2");
            String columnThree = rs.getString("COLUMN_3");

            assertEquals("col 2 value", columnTwo);
            assertNull(columnThree);
            assertNotNull(columnOne);
            assertEquals("col 1 value", columnOne);

            columnThree = rs.getString("COLUMN_3");
            columnTwo = rs.getString("COLUMN_2");
            columnOne = rs.getString("COLUMN_1");

            assertEquals("col 2 value", columnTwo);
            assertNull(columnThree);
            assertNotNull(columnOne);
            assertEquals("col 1 value", columnOne);

            columnTwo = rs.getString("COLUMN_2");
            columnThree = rs.getString("COLUMN_3");
            columnOne = rs.getString("COLUMN_1");

            assertEquals("col 2 value", columnTwo);
            assertNull(columnThree);
            assertNotNull(columnOne);
            assertEquals("col 1 value", columnOne);
        } finally {
            tmpConnection.close();
        }
    }


}<|MERGE_RESOLUTION|>--- conflicted
+++ resolved
@@ -123,15 +123,11 @@
             ps.addBatch();
             ps.execute();
 
-            rs = statement.executeQuery("show session status like 'Prepared_stmt_count'");
+            rs = statement.executeQuery("show global status like 'Prepared_stmt_count'");
             assertTrue(rs.next());
-<<<<<<< HEAD
-            assertEquals(rs.getInt(2), nbStatementCount + 1);
+            assertEquals(nbStatementCount + 1, rs.getInt(2));
         } finally {
             if (connection != null) connection.close();
-=======
-            assertEquals(nbStatementCount + 1, rs.getInt(2));
->>>>>>> 19091f7c
         }
     }
 
@@ -495,16 +491,10 @@
                 assertEquals(rs.getString(27), charBinary);
                 assertEquals(rs.getString(28), varchar0);
                 assertEquals(rs.getString(29), varcharBinary);
-<<<<<<< HEAD
                 assertEquals(new String(rs.getBytes(30), Buffer.UTF_8),
                         new String(binary0, Buffer.UTF_8));
                 assertEquals(new String(rs.getBytes(31), Buffer.UTF_8),
                         new String(varbinary0, Buffer.UTF_8));
-=======
-                assertEquals(new String(rs.getBytes(30), StandardCharsets.UTF_8),
-                        new String(binary0, StandardCharsets.UTF_8));
-                assertEquals(new String(rs.getBytes(31), StandardCharsets.UTF_8),
-                        new String(varbinary0, StandardCharsets.UTF_8));
 
 
                 //***************************************************************************
@@ -573,7 +563,7 @@
                 assertEquals(rs.getString(27), "\r");
                 assertEquals(rs.getString(28), "è");
                 assertEquals(rs.getString(29), "&");
-                assertEquals(new String(rs.getBytes(30), StandardCharsets.UTF_8),"1234567899");
+                assertEquals(new String(rs.getBytes(30), Buffer.UTF_8),"1234567899");
 
                 rs = sharedConnection.createStatement().executeQuery("SELECT * from preparetest");
                 if (rs.next()) {
@@ -606,7 +596,7 @@
                     assertEquals(rs.getString(27), "\r");
                     assertEquals(rs.getString(28), "è");
                     assertEquals(rs.getString(29), "&");
-                    assertEquals(new String(rs.getBytes(30), StandardCharsets.UTF_8),"1234567899");
+                    assertEquals(new String(rs.getBytes(30), Buffer.UTF_8),"1234567899");
                     assertFalse(rs.next());
 
                 } else {
@@ -614,7 +604,6 @@
                 }
 
 
->>>>>>> 19091f7c
             } else {
                 fail();
             }
@@ -1089,15 +1078,9 @@
             stmt.setQueryTimeout(1);
             stmt.execute(sql);
 
-<<<<<<< HEAD
             final PreparedStatement preparedStatement = tmpConnection.prepareStatement(sql);
             ResultSet rs = preparedStatement.executeQuery();
-            rs.next();
-=======
-            try (final PreparedStatement preparedStatement = tmpConnection.prepareStatement(sql)) {
-                ResultSet rs = preparedStatement.executeQuery();
-                assertTrue(rs.next());
->>>>>>> 19091f7c
+            assertTrue(rs.next());
 
             String columnOne = rs.getString("COLUMN_1");
             String columnTwo = rs.getString("COLUMN_2");
