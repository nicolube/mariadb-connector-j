package org.mariadb.jdbc;

import static org.junit.Assert.*;
import static org.hamcrest.CoreMatchers.*;

<<<<<<< HEAD
import java.sql.PreparedStatement;
import java.sql.ResultSet;
import java.io.ByteArrayInputStream;
import java.io.UnsupportedEncodingException;
=======
import java.sql.Connection;
import java.sql.DriverManager;
>>>>>>> 567075f7
import java.sql.SQLException;
import java.sql.Statement;

import org.junit.Before;
import org.junit.Test;

public class StatementTest extends BaseTest {

	public StatementTest() {
	}
	
	@Test
	public void wrapperTest() throws SQLException {
		MySQLStatement mysqlStatement = new MySQLStatement((MySQLConnection) connection);
		assertTrue(mysqlStatement.isWrapperFor(Statement.class));
		assertFalse(mysqlStatement.isWrapperFor(SQLException.class));
		assertThat(mysqlStatement.unwrap(Statement.class), equalTo((Statement)mysqlStatement));
		try {
			mysqlStatement.unwrap(SQLException.class);
			fail("MySQLStatement class unwrapped as SQLException class");
		} catch (SQLException sqle) {
			assertTrue(true);
		} catch (Exception e) {
			assertTrue(false);
		}
		mysqlStatement.close();
	}
	
<<<<<<< HEAD
	/**
	 * CONJ-90
	 * @throws SQLException
	 */
	@Test
	public void reexecuteStatementTest() throws SQLException {
		setConnection("&allowMultiQueries=true");
		PreparedStatement stmt = connection.prepareStatement("SELECT 1");
		stmt.setFetchSize(Integer.MIN_VALUE);
		ResultSet rs = stmt.executeQuery();
		rs.next();
		rs = stmt.executeQuery();
		stmt.close();
		connection.close();
	}
	
	
	private Statement statement;
	private final static int ER_BAD_FIELD_ERROR       = 1054;
    private final String     ER_BAD_FIELD_ERROR_STATE = "42S22";
    private final static int ER_NON_INSERTABLE_TABLE       = 1471;
    private final String     ER_NON_INSERTABLE_TABLE_STATE = "HY000";
    private final static int ER_NO_SUCH_TABLE       = 1146;
    private final String     ER_NO_SUCH_TABLE_STATE = "42S02";
    private final static int ER_NONUPDATEABLE_COLUMN       = 1348;
    private final String     ER_NONUPDATEABLE_COLUMN_STATE = "HY000";
    private final static int ER_PARSE_ERROR       = 1064;
    private final String     ER_PARSE_ERROR_STATE = "42000";
    private final static int ER_NO_PARTITION_FOR_GIVEN_VALUE       = 1526;
    private final String     ER_NO_PARTITION_FOR_GIVEN_VALUE_STATE = "HY000";
    private final static int ER_LOAD_DATA_INVALID_COLUMN       = 1611;
    private final String     ER_LOAD_DATA_INVALID_COLUMN_STATE = "HY000";
    
    @Before
    public void setUp() throws SQLException {
    	statement = connection.createStatement();
    }
    
    
    @Test
    public void testColumnsDoNotExist() throws SQLException {
        statement.execute("drop table if exists vendor_code_test");
        statement.execute("create table vendor_code_test (id int not null primary key auto_increment, test boolean)");
        
        try {
            statement.executeQuery("select * from vendor_code_test where crazy_column_that_does_not_exist = 1");
            fail("The above statement should result in an exception");
        } catch (SQLException sqlException) {
            assertEquals(ER_BAD_FIELD_ERROR, sqlException.getErrorCode());
            assertEquals(ER_BAD_FIELD_ERROR_STATE, sqlException.getSQLState());
        }
    }
    
    
    @Test
    public void testNonInsertableTable() throws SQLException {
        statement.execute("drop table if exists vendor_code_test");
        statement.execute("create table vendor_code_test (id int not null primary key auto_increment, test boolean)");
        statement.execute("create or replace view vendor_code_test_view as select id as id1, id as id2, test from vendor_code_test");
        
        try {
            statement.executeQuery("insert into vendor_code_test_view VALUES (null, null, true)");
            fail("The above statement should result in an exception");
        } catch (SQLException sqlException) {
            assertEquals(ER_NON_INSERTABLE_TABLE, sqlException.getErrorCode());
            assertEquals(ER_NON_INSERTABLE_TABLE_STATE, sqlException.getSQLState());
        }
    }

    @Test
    public void testNoSuchTable() throws SQLException, UnsupportedEncodingException {
        statement.execute("drop table if exists vendor_code_test");
        try {
            statement.execute("SELECT * FROM vendor_code_test");
            fail("The above statement should result in an exception");
        } catch (SQLException sqlException) {
            assertEquals(ER_NO_SUCH_TABLE, sqlException.getErrorCode());
            assertEquals(ER_NO_SUCH_TABLE_STATE, sqlException.getSQLState());
        }
    }
    
    @Test
    public void testNoSuchTableBatchUpdate() throws SQLException, UnsupportedEncodingException {
        statement.execute("drop table if exists vendor_code_test");
        statement.addBatch("INSERT INTO vendor_code_test VALUES('dummyValue')");
        try {
            statement.executeBatch();
            fail("The above statement should result in an exception");
        } catch (SQLException sqlException) {
            assertEquals(ER_NO_SUCH_TABLE, sqlException.getErrorCode());
            assertEquals(ER_NO_SUCH_TABLE_STATE, sqlException.getSQLState());
        }
    }
    
    @Test
    public void testNonUpdateableColumn() throws SQLException {
        statement.execute("drop table if exists vendor_code_test");
        statement.execute("create table vendor_code_test (id int not null primary key auto_increment, test boolean)");
        statement.execute("create or replace view vendor_code_test_view as select *, 1 as derived_column_that_does_no_exist from vendor_code_test");
        
        try {
            statement.executeQuery("UPDATE vendor_code_test_view SET derived_column_that_does_no_exist = 1");
            fail("The above statement should result in an exception");
        } catch (SQLException sqlException) {
            assertEquals(ER_NONUPDATEABLE_COLUMN, sqlException.getErrorCode());
            assertEquals(ER_NONUPDATEABLE_COLUMN_STATE, sqlException.getSQLState());
        }
    }
    
    @Test
    public void testParseErrorAddPartitionNoNewPartition() throws SQLException {
        try {
            statement.execute("totally_not_a_sql_command_this_cannot_be_parsed");
            fail("The above statement should result in an exception");
        } catch (SQLException sqlException) {
            assertEquals(ER_PARSE_ERROR, sqlException.getErrorCode());
            assertEquals(ER_PARSE_ERROR_STATE, sqlException.getSQLState());
        }
    }
    
    private final static int ER_ADD_PARTITION_NO_NEW_PARTITION       = 1514;
    private final String     ER_ADD_PARTITION_NO_NEW_PARTITION_STATE = "HY000"; 
    @Test
    public void testAddPartitionNoNewPartition() throws SQLException {
        statement.execute("drop table if exists vendor_code_test");
        statement.execute("CREATE TABLE vendor_code_test (a INT) PARTITION BY KEY (a) (PARTITION x0, PARTITION x1)");
        try {
            statement.execute("ALTER TABLE vendor_code_test ADD PARTITION PARTITIONS 0");
            fail("The above statement should result in an exception");
        } catch (SQLException sqlException) {
            assertEquals(ER_ADD_PARTITION_NO_NEW_PARTITION, sqlException.getErrorCode());
            assertEquals(ER_ADD_PARTITION_NO_NEW_PARTITION_STATE, sqlException.getSQLState());
        }
    }
     
    @Test
    public void testNoPartitionForGivenValue() throws SQLException {
        statement.execute("drop table if exists vendor_code_test");
        statement.execute("CREATE TABLE vendor_code_test (a INT) PARTITION BY LIST(a) (PARTITION p0 VALUES IN (1))");
        statement.execute("INSERT INTO vendor_code_test VALUES (1)");
        try {
            statement.execute("INSERT INTO vendor_code_test VALUES (2)");
            fail("The above statement should result in an exception");
        } catch (SQLException sqlException) {
            assertEquals(ER_NO_PARTITION_FOR_GIVEN_VALUE, sqlException.getErrorCode());
            assertEquals(ER_NO_PARTITION_FOR_GIVEN_VALUE_STATE, sqlException.getSQLState());
        }
    }
=======
	@Test(expected=SQLException.class)
	public void afterConnectionClosedTest() throws SQLException {
		Connection conn2 = DriverManager.getConnection("jdbc:mariadb://localhost:3306/test?user=root");
		Statement st1 = conn2.createStatement();
		conn2.close();
		Statement st2 = conn2.createStatement();
	}
>>>>>>> 567075f7

    @Test
    public void testLoadDataInvalidColumn() throws SQLException, UnsupportedEncodingException {
        statement.execute("drop view if exists v2");
        statement.execute("drop table if exists t1");
        statement.execute("CREATE TABLE t1(c1 INT, c2 VARCHAR(255));");
        statement.execute("CREATE VIEW v2 AS SELECT 1 + 2 AS c0, c1, c2 FROM t1;");
        
        MySQLStatement mysqlStatement;
        if (statement.isWrapperFor(org.mariadb.jdbc.MySQLStatement.class)) {
             mysqlStatement = statement.unwrap(org.mariadb.jdbc.MySQLStatement.class);
        } else {
            throw new RuntimeException("Mariadb JDBC adaptor must be used");
        }
        try {
            String data = 
                            "\"1\", \"string1\"\n" +
                            "\"2\", \"string2\"\n" +
                            "\"3\", \"string3\"\n";
            ByteArrayInputStream loadDataInfileFile = new ByteArrayInputStream(data.getBytes("utf-8")); 
            mysqlStatement.setLocalInfileInputStream(loadDataInfileFile);
            mysqlStatement.executeUpdate("LOAD DATA LOCAL INFILE 'dummyFileName' INTO TABLE v2 "
                + "FIELDS ESCAPED BY '\\\\' "
                + "TERMINATED BY ',' "
                + "ENCLOSED BY '\"'"
                + "LINES TERMINATED BY '\n' (c0, c2)");
            fail("The above statement should result in an exception");
        } catch (SQLException sqlException) {
            assertEquals(ER_LOAD_DATA_INVALID_COLUMN, sqlException.getErrorCode());
            assertEquals(ER_LOAD_DATA_INVALID_COLUMN_STATE, sqlException.getSQLState());
        }
    }
}<|MERGE_RESOLUTION|>--- conflicted
+++ resolved
@@ -3,15 +3,12 @@
 import static org.junit.Assert.*;
 import static org.hamcrest.CoreMatchers.*;
 
-<<<<<<< HEAD
 import java.sql.PreparedStatement;
 import java.sql.ResultSet;
 import java.io.ByteArrayInputStream;
 import java.io.UnsupportedEncodingException;
-=======
 import java.sql.Connection;
 import java.sql.DriverManager;
->>>>>>> 567075f7
 import java.sql.SQLException;
 import java.sql.Statement;
 
@@ -40,7 +37,6 @@
 		mysqlStatement.close();
 	}
 	
-<<<<<<< HEAD
 	/**
 	 * CONJ-90
 	 * @throws SQLException
@@ -55,6 +51,14 @@
 		rs = stmt.executeQuery();
 		stmt.close();
 		connection.close();
+	}
+
+	@Test(expected=SQLException.class)
+	public void afterConnectionClosedTest() throws SQLException {
+		Connection conn2 = DriverManager.getConnection("jdbc:mariadb://localhost:3306/test?user=root");
+		Statement st1 = conn2.createStatement();
+		conn2.close();
+		Statement st2 = conn2.createStatement();
 	}
 	
 	
@@ -189,15 +193,6 @@
             assertEquals(ER_NO_PARTITION_FOR_GIVEN_VALUE_STATE, sqlException.getSQLState());
         }
     }
-=======
-	@Test(expected=SQLException.class)
-	public void afterConnectionClosedTest() throws SQLException {
-		Connection conn2 = DriverManager.getConnection("jdbc:mariadb://localhost:3306/test?user=root");
-		Statement st1 = conn2.createStatement();
-		conn2.close();
-		Statement st2 = conn2.createStatement();
-	}
->>>>>>> 567075f7
 
     @Test
     public void testLoadDataInvalidColumn() throws SQLException, UnsupportedEncodingException {
