/*
 *
 * MariaDB Client for Java
 *
 * Copyright (c) 2012-2014 Monty Program Ab.
 * Copyright (c) 2015-2017 MariaDB Ab.
 *
 * This library is free software; you can redistribute it and/or modify it under
 * the terms of the GNU Lesser General Public License as published by the Free
 * Software Foundation; either version 2.1 of the License, or (at your option)
 * any later version.
 *
 * This library is distributed in the hope that it will be useful, but
 * WITHOUT ANY WARRANTY; without even the implied warranty of MERCHANTABILITY or
 * FITNESS FOR A PARTICULAR PURPOSE.  See the GNU Lesser General Public License
 * for more details.
 *
 * You should have received a copy of the GNU Lesser General Public License along
 * with this library; if not, write to Monty Program Ab info@montyprogram.com.
 *
 * This particular MariaDB Client for Java file is work
 * derived from a Drizzle-JDBC. Drizzle-JDBC file which is covered by subject to
 * the following copyright and notice provisions:
 *
 * Copyright (c) 2009-2011, Marcus Eriksson
 *
 * Redistribution and use in source and binary forms, with or without modification,
 * are permitted provided that the following conditions are met:
 * Redistributions of source code must retain the above copyright notice, this list
 * of conditions and the following disclaimer.
 *
 * Redistributions in binary form must reproduce the above copyright notice, this
 * list of conditions and the following disclaimer in the documentation and/or
 * other materials provided with the distribution.
 *
 * Neither the name of the driver nor the names of its contributors may not be
 * used to endorse or promote products derived from this software without specific
 * prior written permission.
 *
 * THIS SOFTWARE IS PROVIDED BY THE COPYRIGHT HOLDERS  AND CONTRIBUTORS "AS IS"
 * AND ANY EXPRESS OR IMPLIED WARRANTIES, INCLUDING, BUT NOT LIMITED TO, THE IMPLIED
 * WARRANTIES OF MERCHANTABILITY AND FITNESS FOR A PARTICULAR PURPOSE ARE DISCLAIMED.
 * IN NO EVENT SHALL THE COPYRIGHT HOLDER OR CONTRIBUTORS BE LIABLE FOR ANY DIRECT,
 * INDIRECT, INCIDENTAL, SPECIAL, EXEMPLARY, OR CONSEQUENTIAL DAMAGES (INCLUDING, BUT
 * NOT LIMITED TO, PROCUREMENT OF SUBSTITUTE GOODS OR SERVICES; LOSS OF USE, DATA, OR
 * PROFITS; OR BUSINESS INTERRUPTION) HOWEVER CAUSED AND ON ANY THEORY OF LIABILITY,
 * WHETHER IN CONTRACT, STRICT LIABILITY, OR TORT (INCLUDING NEGLIGENCE OR OTHERWISE)
 * ARISING IN ANY WAY OUT OF THE USE OF THIS SOFTWARE, EVEN IF ADVISED OF THE POSSIBILITY
 * OF SUCH DAMAGE.
 *
 */

package org.mariadb.jdbc.internal.io.input;

import org.mariadb.jdbc.internal.com.read.Buffer;
import org.mariadb.jdbc.internal.io.LruTraceCache;
import org.mariadb.jdbc.internal.io.TraceObject;
import org.mariadb.jdbc.internal.logging.Logger;
import org.mariadb.jdbc.internal.logging.LoggerFactory;
import org.mariadb.jdbc.internal.util.Utils;

import java.io.BufferedInputStream;
import java.io.EOFException;
import java.io.IOException;
import java.time.Instant;
import java.util.Arrays;
import java.util.zip.DataFormatException;
import java.util.zip.Inflater;

import static org.mariadb.jdbc.internal.io.TraceObject.COMPRESSED_PROTOCOL_COMPRESSED_PACKET;
import static org.mariadb.jdbc.internal.io.TraceObject.COMPRESSED_PROTOCOL_NOT_COMPRESSED_PACKET;

public class DecompressPacketInputStream implements PacketInputStream {

    private static final int REUSABLE_BUFFER_LENGTH = 1024;
    private static final int MAX_PACKET_SIZE = 0xffffff;
    private static final Logger logger = LoggerFactory.getLogger(DecompressPacketInputStream.class);
    private final byte[] header = new byte[7];
    private final byte[] reusableArray = new byte[REUSABLE_BUFFER_LENGTH];

    //compress packet can contain multiple standard packet
    private byte[] cacheData = new byte[0];
    private int cachePos;
    private int cacheEnd;

    private final BufferedInputStream inputStream;

    private int packetSeq;
    private int compressPacketSeq;
    private final int maxQuerySizeToLog;
    private String serverThreadLog = "";
    private LruTraceCache traceCache = null;

    public DecompressPacketInputStream(BufferedInputStream in, int maxQuerySizeToLog) {
        inputStream = in;
        this.maxQuerySizeToLog = maxQuerySizeToLog;
    }


    @Override
    public Buffer getPacket(boolean reUsable) throws IOException {
        return new Buffer(getPacketArray(reUsable));
    }

    /**
     * Get next packet.
     * Packet can be compressed, and if so, can contain many standard packet.
     *
     * @param reUsable if can use existing reusable buffer to avoid creating array
     * @return array packet.
     * @throws IOException if socket exception occur.
     */
    public byte[] getPacketArray(boolean reUsable) throws IOException {

        byte[] cachePacket = getNextCachePacket();
        if (cachePacket != null) {
            return cachePacket;
        }

        //loop until having the whole packet
        do {
            //Read 7 byte header
            readBlocking(header, 7);

            int compressedLength = (header[0] & 0xff) + ((header[1] & 0xff) << 8) + ((header[2] & 0xff) << 16);
            compressPacketSeq = header[3] & 0xff;
            int decompressedLength = (header[4] & 0xff) + ((header[5] & 0xff) << 8) + ((header[6] & 0xff) << 16);

            byte[] rawBytes;
            if (reUsable && decompressedLength == 0 && compressedLength < REUSABLE_BUFFER_LENGTH) {
                rawBytes = reusableArray;
            } else {
                rawBytes = new byte[decompressedLength != 0 ? decompressedLength : compressedLength];
            }

            readCompressBlocking(rawBytes, compressedLength, decompressedLength);

            if (traceCache != null) {
                int length = decompressedLength != 0 ? decompressedLength : compressedLength;
<<<<<<< HEAD
                traceCache.put(System.nanoTime(), new TraceObject(false,
=======
                traceCache.put(Instant.now(), new TraceObject(false,
>>>>>>> fde60c15
                        decompressedLength == 0 ? COMPRESSED_PROTOCOL_NOT_COMPRESSED_PACKET : COMPRESSED_PROTOCOL_COMPRESSED_PACKET,
                        Arrays.copyOfRange(header, 0, 7),
                        Arrays.copyOfRange(rawBytes, 0, length > 1000 ? 1000 : length)));
            }

            if (logger.isTraceEnabled()) {
                int length = decompressedLength != 0 ? decompressedLength : compressedLength;
                logger.trace("read {} {}{}",
                        (decompressedLength == 0 ? "uncompress" : "compress"),
                        serverThreadLog,
                        Utils.hexdump(maxQuerySizeToLog - 7, 0, length, header, rawBytes));
            }

            cache(rawBytes, decompressedLength == 0 ? compressedLength : decompressedLength);
            byte[] packet = getNextCachePacket();
            if (packet != null) return packet;

        } while (true);
    }

    private void readCompressBlocking(byte[] arr, int compressedLength, int decompressedLength) throws IOException {
        if (decompressedLength != 0) {

            byte[] compressedBuffer = new byte[compressedLength];
            //Read compress content
            readBlocking(compressedBuffer, compressedLength);

            Inflater inflater = new Inflater();
            inflater.setInput(compressedBuffer);
            try {
                int actualUncompressBytes = inflater.inflate(arr);
                if (actualUncompressBytes != decompressedLength) {
                    throw new IOException("Invalid exception length after decompression " + actualUncompressBytes + ",expected "
                            + decompressedLength);
                }
            } catch (DataFormatException dfe) {
                throw new IOException(dfe);
            }
            inflater.end();

        } else {
            //Read standard content
            readBlocking(arr, compressedLength);
        }

    }

    private void readBlocking(byte[] arr, int length) throws IOException {
        int remaining = length;
        int off = 0;
        do {
            int count = inputStream.read(arr, off, remaining);
            if (count < 0) {
                throw new EOFException("unexpected end of stream, read " + (length - remaining) + " bytes from " + length);
            }
            remaining -= count;
            off += count;
        } while (remaining > 0);
    }

    private void cache(byte[] rawBytes, int length) {
        if (cachePos >= cacheEnd) {
            cacheData = rawBytes;
            cachePos = 0;
            cacheEnd = length;
        } else {
            //must add to cache
            byte[] newCache = new byte[length + cacheEnd - cachePos];
            System.arraycopy(cacheData, cachePos, newCache, 0, cacheEnd - cachePos);
            System.arraycopy(rawBytes, 0, newCache, cacheEnd - cachePos, length);
            cacheData = newCache;
            cachePos = 0;
            cacheEnd = newCache.length;
        }
    }

    private byte[] getNextCachePacket() {
        int packetOffset = 0;

        //if packet is not totally fetch, return null
        while (cacheEnd > cachePos + 4 + packetOffset * (MAX_PACKET_SIZE + 4)) {
            int lastPacketLength = (cacheData[cachePos + packetOffset * (MAX_PACKET_SIZE + 4)] & 0xff)
                    + ((cacheData[cachePos + packetOffset * (MAX_PACKET_SIZE + 4) + 1] & 0xff) << 8)
                    + ((cacheData[cachePos + packetOffset * (MAX_PACKET_SIZE + 4) + 2] & 0xff) << 16);
            if (lastPacketLength == MAX_PACKET_SIZE) {
                packetOffset += 1;
            } else if (cacheEnd >= cachePos + 4 + packetOffset * (MAX_PACKET_SIZE + 4) + lastPacketLength) {
                //packet is totally fetched.

                //if packet was less than 16M
                if (packetOffset == 0) {
                    packetSeq = cacheData[cachePos + 3];

                    if (cacheEnd - (cachePos + 4) >= lastPacketLength) {
                        byte[] packet = new byte[lastPacketLength];
                        System.arraycopy(cacheData, cachePos + 4, packet, 0, lastPacketLength);

                        if (logger.isTraceEnabled()) {
                            logger.trace("read packet: seq={} len={} {}{}",
                                    packetSeq,
                                    lastPacketLength,
                                    serverThreadLog,
                                    Utils.hexdump(maxQuerySizeToLog, cachePos + 4, lastPacketLength, cacheData));
                        }

                        cachePos += 4 + lastPacketLength;
                        return packet;
                    }
                } else {
                    byte[] packet = new byte[lastPacketLength + packetOffset * MAX_PACKET_SIZE];
                    int offset = 0;
                    do {
                        lastPacketLength = (cacheData[cachePos] & 0xff)
                                + ((cacheData[cachePos + 1] & 0xff) << 8)
                                + ((cacheData[cachePos + 2] & 0xff) << 16);
                        packetSeq = cacheData[cachePos + 3];
                        System.arraycopy(cacheData, cachePos + 4, packet, offset, lastPacketLength);
                        offset += lastPacketLength;

                        if (logger.isTraceEnabled()) {
                            logger.trace("read packet: seq={} len={} {}{}",
                                    packetSeq,
                                    lastPacketLength,
                                    serverThreadLog,
                                    Utils.hexdump(maxQuerySizeToLog, cachePos + 4, lastPacketLength, cacheData));
                        }

                        cachePos += 4 + lastPacketLength;

                    } while (lastPacketLength == MAX_PACKET_SIZE);
                    return packet;

                }
            } else return null;
        }
        return null;
    }

    @Override
    public int getLastPacketSeq() {
        return packetSeq;
    }

    @Override
    public int getCompressLastPacketSeq() {
        return compressPacketSeq;
    }

    @Override
    public void close() throws IOException {
        inputStream.close();
    }

    /**
     * Set server thread id.
     *
     * @param serverThreadId current server thread id.
     * @param isMaster       is server master
     */
    public void setServerThreadId(long serverThreadId, Boolean isMaster) {
        this.serverThreadLog = "conn=" + serverThreadId + ((isMaster != null) ? "(" + (isMaster ? "M" : "S") + ")" : "");
    }

    public void setTraceCache(LruTraceCache traceCache) {
        this.traceCache = traceCache;
    }

}<|MERGE_RESOLUTION|>--- conflicted
+++ resolved
@@ -137,11 +137,7 @@
 
             if (traceCache != null) {
                 int length = decompressedLength != 0 ? decompressedLength : compressedLength;
-<<<<<<< HEAD
                 traceCache.put(System.nanoTime(), new TraceObject(false,
-=======
-                traceCache.put(Instant.now(), new TraceObject(false,
->>>>>>> fde60c15
                         decompressedLength == 0 ? COMPRESSED_PROTOCOL_NOT_COMPRESSED_PACKET : COMPRESSED_PROTOCOL_COMPRESSED_PACKET,
                         Arrays.copyOfRange(header, 0, 7),
                         Arrays.copyOfRange(rawBytes, 0, length > 1000 ? 1000 : length)));
