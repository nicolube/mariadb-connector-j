--- conflicted
+++ resolved
@@ -117,14 +117,10 @@
 
     @Test
     public void queryTruncationFetch() throws SQLException {
-<<<<<<< HEAD
+        final int[] autoInc = setAutoInc();
         Connection connection = null;
         try {
             connection = setConnection("&jdbcCompliantTruncation=true");
-=======
-        int[] autoInc = setAutoInc();
-        try (Connection connection = setConnection("&jdbcCompliantTruncation=true")) {
->>>>>>> a94ed403
             Statement stmt = connection.createStatement();
             stmt.execute("TRUNCATE TABLE TruncateExceptionTest2");
             stmt.setFetchSize(1);
@@ -160,14 +156,10 @@
 
     @Test
     public void queryTruncationBatch() throws SQLException {
-<<<<<<< HEAD
+        final int[] autoInc = setAutoInc();
         Connection connection = null;
         try {
             connection = setConnection("&jdbcCompliantTruncation=true&useBatchMultiSendNumber=3&profileSql=true&log=true");
-=======
-        int[] autoInc = setAutoInc();
-        try (Connection connection = setConnection("&jdbcCompliantTruncation=true&useBatchMultiSendNumber=3&profileSql=true&log=true")) {
->>>>>>> a94ed403
             Statement stmt = connection.createStatement();
             stmt.execute("TRUNCATE TABLE TruncateExceptionTest2");
             PreparedStatement pstmt = connection.prepareStatement("INSERT INTO TruncateExceptionTest2 (id2) VALUES (?)",
