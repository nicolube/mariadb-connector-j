--- conflicted
+++ resolved
@@ -108,10 +108,6 @@
                 || System.getProperty("java.version").contains("1.6."));
         cancelForVersion(5, 6, 36); //has SSL issues with client authentication.
         Assume.assumeTrue(haveSsl(sharedConnection));
-<<<<<<< HEAD
-=======
-        //Skip SSL test on java 7 since SSL stream size JDK-6521495).
-        Assume.assumeFalse(isJava7);
         try {
             InetAddress.getByName("mariadb.example.com").isReachable(3);
         } catch (UnknownHostException hostException) {
@@ -119,7 +115,6 @@
         } catch (IOException ioe) {
 
         }
->>>>>>> 16ffb2e4
 
         if (System.getProperty("serverCertificatePath") == null) {
             ResultSet rs = sharedConnection.createStatement().executeQuery("select @@ssl_cert");
