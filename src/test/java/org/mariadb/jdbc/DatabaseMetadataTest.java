--- conflicted
+++ resolved
@@ -389,100 +389,6 @@
         DatabaseMetaData dbmd = sharedConnection.getMetaData();
         ResultSet rs = dbmd.getColumns(null, null, "tablegetcolumns", null);
 
-<<<<<<< HEAD
-        Assert.assertTrue(rs.next());
-        Assert.assertEquals("testj", rs.getString(1)); //TABLE_CAT
-        Assert.assertEquals(null, rs.getString(2)); //TABLE_SCHEM
-        Assert.assertEquals("tablegetcolumns", rs.getString(3)); //TABLE_NAME
-        Assert.assertEquals("a", rs.getString(4)); //COLUMN_NAME
-        Assert.assertEquals(Types.INTEGER, rs.getInt(5)); //DATA_TYPE
-        Assert.assertEquals("INT", rs.getString(6)); //"TYPE_NAME
-        Assert.assertEquals(10, rs.getInt(7)); //"COLUMN_SIZE
-        Assert.assertEquals(0, rs.getInt(9)); //DECIMAL_DIGITS
-        Assert.assertEquals(10, rs.getInt(10)); //NUM_PREC_RADIX
-        Assert.assertEquals(0, rs.getInt(11)); //NULLABLE
-        Assert.assertEquals("", rs.getString(12)); //REMARKS
-        Assert.assertEquals(null, rs.getString(13)); //COLUMN_DEF
-        Assert.assertEquals(0, rs.getInt(16)); //CHAR_OCTET_LENGTH
-        Assert.assertEquals(1, rs.getInt(17)); //ORDINAL_POSITION
-        Assert.assertEquals("NO", rs.getString(18)); //IS_NULLABLE
-        Assert.assertEquals(null, rs.getString(19)); //SCOPE_CATALOG
-        Assert.assertEquals(null, rs.getString(20)); //SCOPE_SCHEMA
-        Assert.assertEquals(null, rs.getString(21)); //SCOPE_TABLE
-        Assert.assertEquals(0, rs.getShort(22)); //SOURCE_DATA_TYPE
-        Assert.assertEquals("YES", rs.getString(23)); //IS_AUTOINCREMENT
-        Assert.assertEquals("NO", rs.getString(24)); //IS_GENERATEDCOLUMN
-
-        Assert.assertTrue(rs.next());
-        Assert.assertEquals("testj", rs.getString(1)); //TABLE_CAT
-        Assert.assertEquals(null, rs.getString(2)); //TABLE_SCHEM
-        Assert.assertEquals("tablegetcolumns", rs.getString(3)); //TABLE_NAME
-        Assert.assertEquals("b", rs.getString(4)); //COLUMN_NAME
-        Assert.assertEquals(Types.VARCHAR, rs.getInt(5)); //DATA_TYPE
-        Assert.assertEquals("VARCHAR", rs.getString(6)); //"TYPE_NAME
-        Assert.assertEquals(32, rs.getInt(7)); //"COLUMN_SIZE
-        Assert.assertEquals(0, rs.getInt(9)); //DECIMAL_DIGITS
-        Assert.assertEquals(10, rs.getInt(10)); //NUM_PREC_RADIX
-        Assert.assertEquals(1, rs.getInt(11)); //NULLABLE
-        Assert.assertEquals("", rs.getString(12)); //REMARKS
-        Assert.assertEquals(null, rs.getString(13)); //COLUMN_DEF
-        Assert.assertEquals(32 * 4, rs.getInt(16)); //CHAR_OCTET_LENGTH
-        Assert.assertEquals(2, rs.getInt(17)); //ORDINAL_POSITION
-        Assert.assertEquals("YES", rs.getString(18)); //IS_NULLABLE
-        Assert.assertEquals(null, rs.getString(19)); //SCOPE_CATALOG
-        Assert.assertEquals(null, rs.getString(20)); //SCOPE_SCHEMA
-        Assert.assertEquals(null, rs.getString(21)); //SCOPE_TABLE
-        Assert.assertEquals(0, rs.getShort(22)); //SOURCE_DATA_TYPE
-        Assert.assertEquals("NO", rs.getString(23)); //IS_AUTOINCREMENT
-        Assert.assertEquals("NO", rs.getString(24)); //IS_GENERATEDCOLUMN
-
-        Assert.assertTrue(rs.next());
-        Assert.assertEquals("testj", rs.getString(1)); //TABLE_CAT
-        Assert.assertEquals(null, rs.getString(2)); //TABLE_SCHEM
-        Assert.assertEquals("tablegetcolumns", rs.getString(3)); //TABLE_NAME
-        Assert.assertEquals("c", rs.getString(4)); //COLUMN_NAME
-        Assert.assertEquals(Types.INTEGER, rs.getInt(5)); //DATA_TYPE
-        Assert.assertEquals("INT", rs.getString(6)); //"TYPE_NAME
-        Assert.assertEquals(10, rs.getInt(7)); //"COLUMN_SIZE
-        Assert.assertEquals(0, rs.getInt(9)); //DECIMAL_DIGITS
-        Assert.assertEquals(10, rs.getInt(10)); //NUM_PREC_RADIX
-        Assert.assertEquals(1, rs.getInt(11)); //NULLABLE
-        Assert.assertEquals("", rs.getString(12)); //REMARKS
-        Assert.assertEquals(null, rs.getString(13)); //COLUMN_DEF
-        Assert.assertEquals(0, rs.getInt(16)); //CHAR_OCTET_LENGTH
-        Assert.assertEquals(3, rs.getInt(17)); //ORDINAL_POSITION
-        Assert.assertEquals("YES", rs.getString(18)); //IS_NULLABLE
-        Assert.assertEquals(null, rs.getString(19)); //SCOPE_CATALOG
-        Assert.assertEquals(null, rs.getString(20)); //SCOPE_SCHEMA
-        Assert.assertEquals(null, rs.getString(21)); //SCOPE_TABLE
-        Assert.assertEquals(0, rs.getShort(22)); //SOURCE_DATA_TYPE
-        Assert.assertEquals("NO", rs.getString(23)); //IS_AUTOINCREMENT
-        Assert.assertEquals("YES", rs.getString(24)); //IS_GENERATEDCOLUMN
-
-        Assert.assertTrue(rs.next());
-        Assert.assertEquals("testj", rs.getString(1)); //TABLE_CAT
-        Assert.assertEquals(null, rs.getString(2)); //TABLE_SCHEM
-        Assert.assertEquals("tablegetcolumns", rs.getString(3)); //TABLE_NAME
-        Assert.assertEquals("d", rs.getString(4)); //COLUMN_NAME
-        Assert.assertEquals(Types.VARCHAR, rs.getInt(5)); //DATA_TYPE
-        Assert.assertEquals("VARCHAR", rs.getString(6)); //"TYPE_NAME
-        Assert.assertEquals(5, rs.getInt(7)); //"COLUMN_SIZE
-        Assert.assertEquals(0, rs.getInt(9)); //DECIMAL_DIGITS
-        Assert.assertEquals(10, rs.getInt(10)); //NUM_PREC_RADIX
-        Assert.assertEquals(1, rs.getInt(11)); //NULLABLE
-        Assert.assertEquals("", rs.getString(12)); //REMARKS
-        Assert.assertEquals(null, rs.getString(13)); //COLUMN_DEF
-        Assert.assertEquals(5 * 4, rs.getInt(16)); //CHAR_OCTET_LENGTH
-        Assert.assertEquals(4, rs.getInt(17)); //ORDINAL_POSITION
-        Assert.assertEquals("YES", rs.getString(18)); //IS_NULLABLE
-        Assert.assertEquals(null, rs.getString(19)); //SCOPE_CATALOG
-        Assert.assertEquals(null, rs.getString(20)); //SCOPE_SCHEMA
-        Assert.assertEquals(null, rs.getString(21)); //SCOPE_TABLE
-        Assert.assertEquals(0, rs.getShort(22)); //SOURCE_DATA_TYPE
-        Assert.assertEquals("NO", rs.getString(23)); //IS_AUTOINCREMENT
-        Assert.assertEquals("YES", rs.getString(24)); //IS_GENERATEDCOLUMN
-        Assert.assertFalse(rs.next());
-=======
         assertTrue(rs.next());
         assertEquals("testj",rs.getString(1)); //TABLE_CAT
         assertEquals(null, rs.getString(2)); //TABLE_SCHEM
@@ -575,7 +481,6 @@
         assertEquals("NO", rs.getString(23)); //IS_AUTOINCREMENT
         assertEquals("YES", rs.getString(24)); //IS_GENERATEDCOLUMN
         assertFalse(rs.next());
->>>>>>> 9333aedd
 
     }
 
