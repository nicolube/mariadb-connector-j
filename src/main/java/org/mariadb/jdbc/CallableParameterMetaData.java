// SPDX-License-Identifier: LGPL-2.1-or-later
// Copyright (c) 2012-2014 Monty Program Ab
// Copyright (c) 2015-2021 MariaDB Corporation Ab

package org.mariadb.jdbc;

import java.math.BigDecimal;
import java.sql.*;
import java.util.BitSet;
import java.util.Locale;

public class CallableParameterMetaData implements java.sql.ParameterMetaData {
  private final ResultSet rs;
  private final int parameterCount;
  private final boolean isFunction;

  public CallableParameterMetaData(ResultSet rs, boolean isFunction) throws SQLException {
    this.rs = rs;
    int count = 0;
    while (rs.next()) count++;
    this.parameterCount = count;
    this.isFunction = isFunction;
  }

  /**
   * Retrieves the number of parameters in the <code>PreparedStatement</code> object for which this
   * <code>ParameterMetaData</code> object contains information.
   *
   * @return the number of parameters
   * @since 1.4
   */
  @Override
  public int getParameterCount() {
    return parameterCount;
  }

  /**
   * Retrieves whether null values are allowed in the designated parameter.
   *
   * @param index the first parameter is 1, the second is 2, ...
   * @return the nullability status of the given parameter; one of <code>
   *     ParameterMetaData.parameterNoNulls</code>, <code>ParameterMetaData.parameterNullable</code>
   *     , or <code>ParameterMetaData.parameterNullableUnknown</code>
   * @throws SQLException if a database access error occurs
   * @since 1.4
   */
  @Override
  public int isNullable(int index) throws SQLException {
    setIndex(index);
    return ParameterMetaData.parameterNullableUnknown;
  }

  private void setIndex(int index) throws SQLException {
    if (index < 1 || index > parameterCount) {
      throw new SQLException("invalid parameter index " + index);
    }
    rs.absolute(index);
  }

  /**
   * Retrieves whether values for the designated parameter can be signed numbers.
   *
   * @param index the first parameter is 1, the second is 2, ...
   * @return <code>true</code> if so; <code>false</code> otherwise
   * @throws SQLException if a database access error occurs
   * @since 1.4
   */
  @Override
  public boolean isSigned(int index) throws SQLException {
    setIndex(index);
    String paramDetail = rs.getString("DTD_IDENTIFIER");
    return !paramDetail.contains(" unsigned");
  }

  /**
   * Retrieves the designated parameter's specified column size.
   *
   * <p>The returned value represents the maximum column size for the given parameter. For numeric
   * data, this is the maximum precision. For character data, this is the length in characters. For
   * datetime datatypes, this is the length in characters of the String representation (assuming the
   * maximum allowed precision of the fractional seconds component). For binary data, this is the
   * length in bytes. For the ROWID datatype, this is the length in bytes. 0 is returned for data
   * types where the column size is not applicable.
   *
   * @param index the first parameter is 1, the second is 2, ...
   * @return precision
   * @throws SQLException if a database access error occurs
   * @since 1.4
   */
  @Override
  public int getPrecision(int index) throws SQLException {
    setIndex(index);
    int characterMaxLength = rs.getInt("CHARACTER_MAXIMUM_LENGTH");
    int numericPrecision = rs.getInt("NUMERIC_PRECISION");
    return (numericPrecision > 0) ? numericPrecision : characterMaxLength;
  }

  /**
   * Retrieves the designated parameter's number of digits to right of the decimal point. 0 is
   * returned for data types where the scale is not applicable.
   *
   * @param index the first parameter is 1, the second is 2, ...
   * @return scale
   * @throws SQLException if a database access error occurs
   * @since 1.4
   */
  @Override
  public int getScale(int index) throws SQLException {
    setIndex(index);
    return rs.getInt("NUMERIC_SCALE");
  }

  public String getParameterName(int index) throws SQLException {
    setIndex(index);
    return rs.getString("PARAMETER_NAME");
  }

  /**
   * Retrieves the designated parameter's SQL type.
   *
   * @param index the first parameter is 1, the second is 2, ...
   * @return SQL type from <code>java.sql.Types</code>
   * @throws SQLException if a database access error occurs
   * @see Types
   * @since 1.4
   */
  @Override
  public int getParameterType(int index) throws SQLException {
    setIndex(index);
    String str = rs.getString("DATA_TYPE").toUpperCase(Locale.ROOT);
    switch (str) {
      case "BIT":
        return Types.BIT;
      case "TINYINT":
        return Types.TINYINT;
      case "SMALLINT":
      case "YEAR":
        return Types.SMALLINT;
      case "MEDIUMINT":
      case "INT":
      case "INT24":
      case "INTEGER":
        return Types.INTEGER;
      case "LONG":
      case "BIGINT":
        return Types.BIGINT;
      case "REAL":
      case "DOUBLE":
        return Types.DOUBLE;
      case "FLOAT":
        return Types.FLOAT;
      case "DECIMAL":
        return Types.DECIMAL;
      case "CHAR":
        return Types.CHAR;
      case "VARCHAR":
      case "ENUM":
      case "TINYTEXT":
      case "SET":
        return Types.VARCHAR;
      case "DATE":
        return Types.DATE;
      case "TIME":
        return Types.TIME;
      case "TIMESTAMP":
      case "DATETIME":
        return Types.TIMESTAMP;
      case "BINARY":
        return Types.BINARY;
      case "VARBINARY":
        return Types.VARBINARY;
      case "TINYBLOB":
      case "BLOB":
      case "MEDIUMBLOB":
      case "LONGBLOB":
      case "GEOMETRY":
        return Types.BLOB;
      case "TEXT":
      case "MEDIUMTEXT":
      case "LONGTEXT":
<<<<<<< HEAD
        return Types.LONGVARCHAR;
      case "ENUM":
        return Types.VARCHAR;
      case "SET":
        return Types.VARCHAR;
      case "GEOMETRY":
        return Types.LONGVARBINARY;
      case "VARBINARY":
        return Types.VARBINARY;
      case "BINARY":
        return Types.BINARY;
=======
        return Types.CLOB;
>>>>>>> f9f78c4f
      default:
        return Types.OTHER;
    }
  }

<<<<<<< HEAD
  private String[] queryMetaInfos(boolean isFunction) throws SQLException {
    String paramList;
    String functionReturn;
    try (PreparedStatement preparedStatement =
        con.prepareStatement(
            "select param_list, returns, db, type from mysql.proc where name=? and db="
                + (database != null ? "?" : "DATABASE()"))) {

      preparedStatement.setString(1, name);
      if (database != null) {
        preparedStatement.setString(2, database);
      }

      try (ResultSet rs = preparedStatement.executeQuery()) {
        if (!rs.next()) {
          throw new SQLException(
              (isFunction ? "function" : "procedure") + " `" + name + "` does not exist");
        }
        paramList = rs.getString(1);
        functionReturn = rs.getString(2);
        database = rs.getString(3);
        this.isFunction = "FUNCTION".equals(rs.getString(4));
        return new String[] {paramList, functionReturn};
      }

    } catch (SQLSyntaxErrorException sqlSyntaxErrorException) {
      throw new SQLException(
          "Access to metaData information not granted for current user. Consider grant select access to mysql.proc "
              + " or avoid using parameter by name",
          sqlSyntaxErrorException);
    }
  }

  private void parseFunctionReturnParam(String functionReturn) throws SQLException {
    if (functionReturn == null || functionReturn.length() == 0) {
      throw new SQLException(name + "is not a function returning value");
    }
    Matcher matcher = RETURN_PATTERN.matcher(functionReturn);
    if (!matcher.matches()) {
      throw new SQLException("can not parse return value definition :" + functionReturn);
    }
    CallParameter callParameter = params.get(0);
    callParameter.setOutput(true);
    callParameter.setSigned(matcher.group(1) == null);
    callParameter.setTypeName(matcher.group(2).trim());
    callParameter.setSqlType(mapMariaDbTypeToJdbc(callParameter.getTypeName()));
    String scale = matcher.group(3);
    if (scale != null) {
      scale = scale.replace("(", "").replace(")", "").replace(" ", "");
      callParameter.setScale(Integer.valueOf(scale));
    }
  }

  private void parseParamList(boolean isFunction, String paramList) throws SQLException {
    params = new ArrayList<>();
    if (isFunction) {
      // output parameter
      params.add(new CallParameter());
    }

    Matcher matcher2 = PARAMETER_PATTERN.matcher(paramList);
    while (matcher2.find()) {
      CallParameter callParameter = new CallParameter();
      String direction = matcher2.group(1);
      if (direction != null) {
        direction = direction.trim();
      }

      callParameter.setName(matcher2.group(2).trim());
      callParameter.setSigned(matcher2.group(3) == null);
      callParameter.setTypeName(matcher2.group(4).trim().toUpperCase(Locale.ROOT));

      if (direction == null || direction.equalsIgnoreCase("IN")) {
        callParameter.setInput(true);
      } else if (direction.equalsIgnoreCase("OUT")) {
        callParameter.setOutput(true);
      } else if (direction.equalsIgnoreCase("INOUT")) {
        callParameter.setInput(true);
        callParameter.setOutput(true);
      } else {
        throw new SQLException(
            "unknown parameter direction " + direction + "for " + callParameter.getName());
      }

      callParameter.setSqlType(mapMariaDbTypeToJdbc(callParameter.getTypeName()));

      String scale = matcher2.group(5);
      if (scale != null) {
        scale = scale.trim().replace("(", "").replace(")", "").replace(" ", "");
        if (scale.contains(",")) {
          scale = scale.substring(0, scale.indexOf(","));
        }
        callParameter.setScale(Integer.valueOf(scale));
      }
      params.add(callParameter);
    }
=======
  /**
   * Retrieves the designated parameter's database-specific type name.
   *
   * @param index the first parameter is 1, the second is 2, ...
   * @return type the name used by the database. If the parameter type is a user-defined type, then
   *     a fully-qualified type name is returned.
   * @throws SQLException if a database access error occurs
   * @since 1.4
   */
  @Override
  public String getParameterTypeName(int index) throws SQLException {
    setIndex(index);
    return rs.getString("DATA_TYPE").toUpperCase(Locale.ROOT);
>>>>>>> f9f78c4f
  }

  /**
   * Retrieves the fully-qualified name of the Java class whose instances should be passed to the
   * method <code>PreparedStatement.setObject</code>.
   *
   * @param index the first parameter is 1, the second is 2, ...
   * @return the fully-qualified name of the class in the Java programming language that would be
   *     used by the method <code>PreparedStatement.setObject</code> to set the value in the
   *     specified parameter. This is the class name used for custom mapping.
   * @throws SQLException if a database access error occurs
   * @since 1.4
   */
  @Override
  public String getParameterClassName(int index) throws SQLException {
    setIndex(index);
    String str = rs.getString("DATA_TYPE").toUpperCase(Locale.ROOT);
    switch (str) {
      case "BIT":
        return BitSet.class.getName();
      case "TINYINT":
        return byte.class.getName();
      case "SMALLINT":
      case "YEAR":
        return short.class.getName();
      case "MEDIUMINT":
      case "INT":
      case "INTEGER":
        return int.class.getName();
      case "BINARY":
      case "SET":
      case "GEOMETRY":
      case "VARBINARY":
      case "TINYBLOB":
        return byte[].class.getName();
      case "BIGINT":
        return long.class.getName();
      case "FLOAT":
        return float.class.getName();
      case "DECIMAL":
        return BigDecimal.class.getName();
      case "REAL":
      case "DOUBLE":
        return double.class.getName();
      case "CHAR":
      case "VARCHAR":
      case "ENUM":
      case "TINYTEXT":
        return String.class.getName();
      case "TEXT":
      case "MEDIUMTEXT":
      case "LONGTEXT":
        return Clob.class.getName();

      case "DATE":
        return Date.class.getName();
      case "TIME":
        return Time.class.getName();
      case "TIMESTAMP":
      case "DATETIME":
        return Timestamp.class.getName();
      case "BLOB":
      case "MEDIUMBLOB":
      case "LONGBLOB":
        return Blob.class.getName();
      default:
        return Object.class.getName();
    }
  }

  /**
   * Retrieves the designated parameter's mode.
   *
   * @param index the first parameter is 1, the second is 2, ...
   * @return mode of the parameter; one of <code>ParameterMetaData.parameterModeIn</code>, <code>
   *     ParameterMetaData.parameterModeOut</code>, or <code>ParameterMetaData.parameterModeInOut
   *     </code> <code>ParameterMetaData.parameterModeUnknown</code>.
   * @throws SQLException if a database access error occurs
   * @since 1.4
   */
  @Override
  public int getParameterMode(int index) throws SQLException {
    setIndex(index);
    if (isFunction) return ParameterMetaData.parameterModeOut;
    String str = rs.getString("PARAMETER_MODE");
    switch (str) {
      case "IN":
        return ParameterMetaData.parameterModeIn;
      case "OUT":
        return ParameterMetaData.parameterModeOut;
      case "INOUT":
        return ParameterMetaData.parameterModeInOut;
      default:
        return ParameterMetaData.parameterModeUnknown;
    }
  }

  /**
   * Returns an object that implements the given interface to allow access to non-standard methods,
   * or standard methods not exposed by the proxy.
   *
   * <p>If the receiver implements the interface then the result is the receiver or a proxy for the
   * receiver. If the receiver is a wrapper and the wrapped object implements the interface then the
   * result is the wrapped object or a proxy for the wrapped object. Otherwise return the the result
   * of calling <code>unwrap</code> recursively on the wrapped object or a proxy for that result. If
   * the receiver is not a wrapper and does not implement the interface, then an <code>SQLException
   * </code> is thrown.
   *
   * @param iface A Class defining an interface that the result must implement.
   * @return an object that implements the interface. May be a proxy for the actual implementing
   *     object.
   * @throws SQLException If no object found that implements the interface
   * @since 1.6
   */
  @Override
  public <T> T unwrap(Class<T> iface) throws SQLException {
    if (isWrapperFor(iface)) {
      return iface.cast(this);
    }
    throw new SQLException("The receiver is not a wrapper for " + iface.getName());
  }

  /**
   * Returns true if this either implements the interface argument or is directly or indirectly a
   * wrapper for an object that does. Returns false otherwise. If this implements the interface then
   * return true, else if this is a wrapper then return the result of recursively calling <code>
   * isWrapperFor</code> on the wrapped object. If this does not implement the interface and is not
   * a wrapper, return false. This method should be implemented as a low-cost operation compared to
   * <code>unwrap</code> so that callers can use this method to avoid expensive <code>unwrap</code>
   * calls that may fail. If this method returns true then calling <code>unwrap</code> with the same
   * argument should succeed.
   *
   * @param iface a Class defining an interface.
   * @return true if this implements the interface or directly or indirectly wraps an object that
   *     does.
   * @throws SQLException if an error occurs while determining whether this is a wrapper for an
   *     object with the given interface.
   * @since 1.6
   */
  @Override
  public boolean isWrapperFor(Class<?> iface) throws SQLException {
    return iface.isInstance(this);
  }
}<|MERGE_RESOLUTION|>--- conflicted
+++ resolved
@@ -178,124 +178,12 @@
       case "TEXT":
       case "MEDIUMTEXT":
       case "LONGTEXT":
-<<<<<<< HEAD
-        return Types.LONGVARCHAR;
-      case "ENUM":
-        return Types.VARCHAR;
-      case "SET":
-        return Types.VARCHAR;
-      case "GEOMETRY":
-        return Types.LONGVARBINARY;
-      case "VARBINARY":
-        return Types.VARBINARY;
-      case "BINARY":
-        return Types.BINARY;
-=======
         return Types.CLOB;
->>>>>>> f9f78c4f
       default:
         return Types.OTHER;
     }
   }
 
-<<<<<<< HEAD
-  private String[] queryMetaInfos(boolean isFunction) throws SQLException {
-    String paramList;
-    String functionReturn;
-    try (PreparedStatement preparedStatement =
-        con.prepareStatement(
-            "select param_list, returns, db, type from mysql.proc where name=? and db="
-                + (database != null ? "?" : "DATABASE()"))) {
-
-      preparedStatement.setString(1, name);
-      if (database != null) {
-        preparedStatement.setString(2, database);
-      }
-
-      try (ResultSet rs = preparedStatement.executeQuery()) {
-        if (!rs.next()) {
-          throw new SQLException(
-              (isFunction ? "function" : "procedure") + " `" + name + "` does not exist");
-        }
-        paramList = rs.getString(1);
-        functionReturn = rs.getString(2);
-        database = rs.getString(3);
-        this.isFunction = "FUNCTION".equals(rs.getString(4));
-        return new String[] {paramList, functionReturn};
-      }
-
-    } catch (SQLSyntaxErrorException sqlSyntaxErrorException) {
-      throw new SQLException(
-          "Access to metaData information not granted for current user. Consider grant select access to mysql.proc "
-              + " or avoid using parameter by name",
-          sqlSyntaxErrorException);
-    }
-  }
-
-  private void parseFunctionReturnParam(String functionReturn) throws SQLException {
-    if (functionReturn == null || functionReturn.length() == 0) {
-      throw new SQLException(name + "is not a function returning value");
-    }
-    Matcher matcher = RETURN_PATTERN.matcher(functionReturn);
-    if (!matcher.matches()) {
-      throw new SQLException("can not parse return value definition :" + functionReturn);
-    }
-    CallParameter callParameter = params.get(0);
-    callParameter.setOutput(true);
-    callParameter.setSigned(matcher.group(1) == null);
-    callParameter.setTypeName(matcher.group(2).trim());
-    callParameter.setSqlType(mapMariaDbTypeToJdbc(callParameter.getTypeName()));
-    String scale = matcher.group(3);
-    if (scale != null) {
-      scale = scale.replace("(", "").replace(")", "").replace(" ", "");
-      callParameter.setScale(Integer.valueOf(scale));
-    }
-  }
-
-  private void parseParamList(boolean isFunction, String paramList) throws SQLException {
-    params = new ArrayList<>();
-    if (isFunction) {
-      // output parameter
-      params.add(new CallParameter());
-    }
-
-    Matcher matcher2 = PARAMETER_PATTERN.matcher(paramList);
-    while (matcher2.find()) {
-      CallParameter callParameter = new CallParameter();
-      String direction = matcher2.group(1);
-      if (direction != null) {
-        direction = direction.trim();
-      }
-
-      callParameter.setName(matcher2.group(2).trim());
-      callParameter.setSigned(matcher2.group(3) == null);
-      callParameter.setTypeName(matcher2.group(4).trim().toUpperCase(Locale.ROOT));
-
-      if (direction == null || direction.equalsIgnoreCase("IN")) {
-        callParameter.setInput(true);
-      } else if (direction.equalsIgnoreCase("OUT")) {
-        callParameter.setOutput(true);
-      } else if (direction.equalsIgnoreCase("INOUT")) {
-        callParameter.setInput(true);
-        callParameter.setOutput(true);
-      } else {
-        throw new SQLException(
-            "unknown parameter direction " + direction + "for " + callParameter.getName());
-      }
-
-      callParameter.setSqlType(mapMariaDbTypeToJdbc(callParameter.getTypeName()));
-
-      String scale = matcher2.group(5);
-      if (scale != null) {
-        scale = scale.trim().replace("(", "").replace(")", "").replace(" ", "");
-        if (scale.contains(",")) {
-          scale = scale.substring(0, scale.indexOf(","));
-        }
-        callParameter.setScale(Integer.valueOf(scale));
-      }
-      params.add(callParameter);
-    }
-=======
   /**
    * Retrieves the designated parameter's database-specific type name.
    *
@@ -309,7 +197,6 @@
   public String getParameterTypeName(int index) throws SQLException {
     setIndex(index);
     return rs.getString("DATA_TYPE").toUpperCase(Locale.ROOT);
->>>>>>> f9f78c4f
   }
 
   /**
