--- conflicted
+++ resolved
@@ -50,16 +50,9 @@
       stmt.execute("CREATE USER 'identityUser'@'%' IDENTIFIED BY '!Passw0rd3Works'");
       stmt.execute("GRANT SELECT ON " + sharedConn.getCatalog() + ".* TO 'identityUser'@'%'");
     }
-<<<<<<< HEAD
-    // mysql 8.0.31 broken public key retrieval, so avoid FLUSHING for now
-    Assumptions.assumeTrue(!isMariaDBServer() && !exactVersion(8, 0, 31));
-
-=======
     //mysql 8.0.31 broken public key retrieval, so avoid FLUSHING for now
     Assumptions.assumeTrue(!isMariaDBServer() && !exactVersion(8, 0 ,31));
->>>>>>> 9843769a
     stmt.execute("FLUSH PRIVILEGES");
-
   }
 
   /**
