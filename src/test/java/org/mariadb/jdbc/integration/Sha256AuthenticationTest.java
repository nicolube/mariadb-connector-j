// SPDX-License-Identifier: LGPL-2.1-or-later
// Copyright (c) 2012-2014 Monty Program Ab
// Copyright (c) 2015-2021 MariaDB Corporation Ab

package org.mariadb.jdbc.integration;

import java.io.File;
import java.io.IOException;
import java.sql.*;
import org.junit.jupiter.api.*;

public class Sha256AuthenticationTest extends Common {

  private static String rsaPublicKey;

  private static void dropUserWithoutError(org.mariadb.jdbc.Statement stmt, String user) {
    try {
      stmt.execute("DROP USER " + user);
    } catch (SQLException e) {
      // eat
    }
  }

  @AfterAll
  public static void drop() throws SQLException {
    if (sharedConn != null) {
      org.mariadb.jdbc.Statement stmt = sharedConn.createStatement();
      dropUserWithoutError(stmt, "'cachingSha256User'@'%'");
      dropUserWithoutError(stmt, "'cachingSha256User2'@'%'");
      dropUserWithoutError(stmt, "'cachingSha256User3'@'%'");
      dropUserWithoutError(stmt, "'cachingSha256User4'@'%'");
    }
    // reason is that after nativePassword test, it sometime always return wrong authentication id
    // not cached
    // !? strange, but mysql server error.
    if (haveSsl() && !isMariaDBServer() && minVersion(8, 0, 0)) {
      try (Connection con = createCon("sslMode=trust")) {
        con.createStatement().execute("DO 1");
      }
    }
  }

  @BeforeAll
  public static void init() throws Exception {
    Assumptions.assumeTrue(!isMariaDBServer() && minVersion(8, 0, 0));
    drop();
    Statement stmt = sharedConn.createStatement();
    rsaPublicKey = checkFileExists(System.getProperty("rsaPublicKey"));
    if (rsaPublicKey == null) {
      ResultSet rs = stmt.executeQuery("SELECT @@caching_sha2_password_public_key_path, @@datadir");
      rs.next();
      rsaPublicKey = checkFileExists(rs.getString(1));

      if (rsaPublicKey == null) {
        rsaPublicKey = checkFileExists(rs.getString(2) + rs.getString(1));
        if (rsaPublicKey == null) {
          rsaPublicKey = checkFileExists(System.getenv("TEST_DB_RSA_PUBLIC_KEY"));
          if (rsaPublicKey == null && System.getenv("TEST_DB_RSA_PUBLIC_KEY") != null) {
            rsaPublicKey = checkFileExists(System.getenv("TEST_DB_RSA_PUBLIC_KEY"));
          }
        }
      }
    }
    if (rsaPublicKey == null) {
      rsaPublicKey = checkFileExists("../../ssl/public.key");
    }

    stmt.execute(
        "CREATE USER 'cachingSha256User'@'%' IDENTIFIED WITH caching_sha2_password BY '!Passw0rd3Works'");
    stmt.execute(
        "CREATE USER 'cachingSha256User2'@'%' IDENTIFIED WITH caching_sha2_password BY ''");
    stmt.execute(
        "CREATE USER 'cachingSha256User3'@'%' IDENTIFIED WITH caching_sha2_password BY '!Passw0rd3Works'");
    stmt.execute(
        "CREATE USER 'cachingSha256User4'@'%' IDENTIFIED WITH caching_sha2_password BY '!Passw0rd3Works'");
    stmt.execute("GRANT ALL PRIVILEGES ON *.* TO 'cachingSha256User'@'%'");
    stmt.execute("GRANT ALL PRIVILEGES ON *.* TO 'cachingSha256User2'@'%'");
    stmt.execute("GRANT ALL PRIVILEGES ON *.* TO 'cachingSha256User3'@'%'");
    stmt.execute("GRANT ALL PRIVILEGES ON *.* TO 'cachingSha256User4'@'%'");
<<<<<<< HEAD
    // mysql 8.0.31 broken public key retrieval, so avoid FLUSHING for now
    Assumptions.assumeTrue(!isMariaDBServer() && !exactVersion(8, 0, 31));

=======
    //mysql 8.0.31 broken public key retrieval, so avoid FLUSHING for now
    Assumptions.assumeTrue(!isMariaDBServer() && !exactVersion(8, 0 ,31));
>>>>>>> 9843769a
    stmt.execute("FLUSH PRIVILEGES");

  }

  private static String checkFileExists(String path) throws IOException {
    if (path == null) return null;
    System.out.println("check path:" + path);
    File f = new File(path);
    if (f.exists()) {
      System.out.println("path exist :" + path);
      return f.getCanonicalPath().replace("\\", "/");
    }
    return null;
  }

  @Test
  public void nativePassword() throws Exception {
    Assumptions.assumeTrue(haveSsl());
    Assumptions.assumeTrue(
        !isWindows() && !isMariaDBServer() && rsaPublicKey != null && minVersion(8, 0, 0));
    Statement stmt = sharedConn.createStatement();
    try {
      stmt.execute("DROP USER tmpUser@'%'");
    } catch (SQLException e) {
      // eat
    }

    stmt.execute(
        "CREATE USER tmpUser@'%' IDENTIFIED WITH mysql_native_password BY '!Passw0rd3Works'");
    stmt.execute("grant all on `" + sharedConn.getCatalog() + "`.* TO tmpUser@'%'");
<<<<<<< HEAD
    // mysql 8.0.31 broken public key retrieval, so avoid FLUSHING for now
    Assumptions.assumeTrue(!isMariaDBServer() && !exactVersion(8, 0, 31));

    stmt.execute("FLUSH PRIVILEGES"); // reset cache
=======
    //mysql 8.0.31 broken public key retrieval, so avoid FLUSHING for now
    Assumptions.assumeTrue(!isMariaDBServer() && !exactVersion(8, 0 ,31));

    //mysql 8.0.31 broken public key retrieval, so avoid FLUSHING for now
    Assumptions.assumeTrue(!isMariaDBServer() && !exactVersion(8, 0 ,31));
    stmt.execute("FLUSH PRIVILEGES");

>>>>>>> 9843769a
    try (Connection con = createCon("user=tmpUser&password=!Passw0rd3Works")) {
      con.isValid(1);
    }
    try {
      stmt.execute("DROP USER tmpUser@'%' ");
    } catch (SQLException e) {
      // eat
    }
  }

  @Test
  public void cachingSha256Empty() throws Exception {
    Assumptions.assumeTrue(
        !isWindows() && !isMariaDBServer() && rsaPublicKey != null && minVersion(8, 0, 0));
<<<<<<< HEAD
    // mysql 8.0.31 broken public key retrieval, so avoid FLUSHING for now
    Assumptions.assumeTrue(!isMariaDBServer() && !exactVersion(8, 0, 31));

=======
    //mysql 8.0.31 broken public key retrieval, so avoid FLUSHING for now
    Assumptions.assumeTrue(!isMariaDBServer() && !exactVersion(8, 0 ,31));
>>>>>>> 9843769a
    sharedConn.createStatement().execute("FLUSH PRIVILEGES"); // reset cache

    try (Connection con = createCon("user=cachingSha256User2&allowPublicKeyRetrieval&password=")) {
      con.isValid(1);
    }
  }

  @Test
  public void wrongRsaPath() throws Exception {
    Assumptions.assumeTrue(
        !isWindows() && !isMariaDBServer() && rsaPublicKey != null && minVersion(8, 0, 0));
<<<<<<< HEAD
    // mysql 8.0.31 broken public key retrieval, so avoid FLUSHING for now
    Assumptions.assumeTrue(!isMariaDBServer() && !exactVersion(8, 0, 31));

=======
    //mysql 8.0.31 broken public key retrieval, so avoid FLUSHING for now
    Assumptions.assumeTrue(!isMariaDBServer() && !exactVersion(8, 0 ,31));
>>>>>>> 9843769a
    sharedConn.createStatement().execute("FLUSH PRIVILEGES"); // reset cache

    File tempFile = File.createTempFile("log", ".tmp");
    Common.assertThrowsContains(
        SQLException.class,
        () ->
            createCon(
                "user=cachingSha256User4&serverRsaPublicKeyFile="
                    + tempFile.getPath()
                    + "2&password=!Passw0rd3Works"),
        "Could not read server RSA public key from file");
  }

  @Test
  public void cachingSha256Allow() throws Exception {
    Assumptions.assumeTrue(!isMariaDBServer() && rsaPublicKey != null && minVersion(8, 0, 0));
<<<<<<< HEAD
    // mysql 8.0.31 broken public key retrieval, so avoid FLUSHING for now
    Assumptions.assumeTrue(!isMariaDBServer() && !exactVersion(8, 0, 31));

=======
    //mysql 8.0.31 broken public key retrieval, so avoid FLUSHING for now
    Assumptions.assumeTrue(!isMariaDBServer() && !exactVersion(8, 0 ,31));
>>>>>>> 9843769a
    sharedConn.createStatement().execute("FLUSH PRIVILEGES"); // reset cache
    try (Connection con =
        createCon("user=cachingSha256User3&allowPublicKeyRetrieval&password=!Passw0rd3Works")) {
      con.isValid(1);
    }
  }

  @Test
  public void cachingSha256PluginTest() throws Exception {
    Assumptions.assumeTrue(!isMariaDBServer() && rsaPublicKey != null && minVersion(8, 0, 0));
<<<<<<< HEAD
    // mysql 8.0.31 broken public key retrieval, so avoid FLUSHING for now
    Assumptions.assumeTrue(!isMariaDBServer() && !exactVersion(8, 0, 31));

=======
    //mysql 8.0.31 broken public key retrieval, so avoid FLUSHING for now
    Assumptions.assumeTrue(!isMariaDBServer() && !exactVersion(8, 0 ,31));
>>>>>>> 9843769a
    sharedConn.createStatement().execute("FLUSH PRIVILEGES"); // reset cache

    try (Connection con =
        createCon(
            "user=cachingSha256User&password=!Passw0rd3Works&serverRsaPublicKeyFile="
                + rsaPublicKey)) {
      con.isValid(1);
    }

    try (Connection con =
        createCon("user=cachingSha256User&password=!Passw0rd3Works&allowPublicKeyRetrieval")) {
      con.isValid(1);
    }

    Assumptions.assumeTrue(haveSsl());
    try (Connection con =
        createCon("user=cachingSha256User&password=!Passw0rd3Works&sslMode=trust")) {
      con.isValid(1);
    }

    try (Connection con =
        createCon("user=cachingSha256User&password=!Passw0rd3Works&allowPublicKeyRetrieval")) {
      con.isValid(1);
    }

    try (Connection con =
        createCon(
            "user=cachingSha256User&password=!Passw0rd3Works&serverRsaPublicKeyFile="
                + rsaPublicKey)) {
      con.isValid(1);
    }
  }

  @Test
  public void cachingSha256PluginTestWithoutServerRsaKey() throws Exception {
    Assumptions.assumeTrue(!isWindows() && minVersion(8, 0, 0));
<<<<<<< HEAD
    // mysql 8.0.31 broken public key retrieval, so avoid FLUSHING for now
    Assumptions.assumeTrue(!isMariaDBServer() && !exactVersion(8, 0, 31));

=======
    //mysql 8.0.31 broken public key retrieval, so avoid FLUSHING for now
    Assumptions.assumeTrue(!isMariaDBServer() && !exactVersion(8, 0 ,31));
>>>>>>> 9843769a
    sharedConn.createStatement().execute("FLUSH PRIVILEGES"); // reset cache
    try (Connection con =
        createCon("user=cachingSha256User&password=!Passw0rd3Works&allowPublicKeyRetrieval")) {
      con.isValid(1);
    }
  }

  @Test
  public void cachingSha256PluginTestException() throws Exception {
    Assumptions.assumeTrue(!isMariaDBServer() && minVersion(8, 0, 0));
<<<<<<< HEAD
    // mysql 8.0.31 broken public key retrieval, so avoid FLUSHING for now
    Assumptions.assumeTrue(!isMariaDBServer() && !exactVersion(8, 0, 31));

=======
    //mysql 8.0.31 broken public key retrieval, so avoid FLUSHING for now
    Assumptions.assumeTrue(!isMariaDBServer() && !exactVersion(8, 0 ,31));
>>>>>>> 9843769a
    sharedConn.createStatement().execute("FLUSH PRIVILEGES"); // reset cache

    Common.assertThrowsContains(
        SQLException.class,
        () -> createCon("user=cachingSha256User&password=!Passw0rd3Works"),
        "RSA public key is not available client side");
  }
}<|MERGE_RESOLUTION|>--- conflicted
+++ resolved
@@ -77,16 +77,9 @@
     stmt.execute("GRANT ALL PRIVILEGES ON *.* TO 'cachingSha256User2'@'%'");
     stmt.execute("GRANT ALL PRIVILEGES ON *.* TO 'cachingSha256User3'@'%'");
     stmt.execute("GRANT ALL PRIVILEGES ON *.* TO 'cachingSha256User4'@'%'");
-<<<<<<< HEAD
-    // mysql 8.0.31 broken public key retrieval, so avoid FLUSHING for now
-    Assumptions.assumeTrue(!isMariaDBServer() && !exactVersion(8, 0, 31));
-
-=======
     //mysql 8.0.31 broken public key retrieval, so avoid FLUSHING for now
     Assumptions.assumeTrue(!isMariaDBServer() && !exactVersion(8, 0 ,31));
->>>>>>> 9843769a
     stmt.execute("FLUSH PRIVILEGES");
-
   }
 
   private static String checkFileExists(String path) throws IOException {
@@ -115,20 +108,9 @@
     stmt.execute(
         "CREATE USER tmpUser@'%' IDENTIFIED WITH mysql_native_password BY '!Passw0rd3Works'");
     stmt.execute("grant all on `" + sharedConn.getCatalog() + "`.* TO tmpUser@'%'");
-<<<<<<< HEAD
-    // mysql 8.0.31 broken public key retrieval, so avoid FLUSHING for now
-    Assumptions.assumeTrue(!isMariaDBServer() && !exactVersion(8, 0, 31));
-
+    // mysql 8.0.31 broken public key retrieval, so avoid FLUSHING for now
+    Assumptions.assumeTrue(!isMariaDBServer() && !exactVersion(8, 0, 31));
     stmt.execute("FLUSH PRIVILEGES"); // reset cache
-=======
-    //mysql 8.0.31 broken public key retrieval, so avoid FLUSHING for now
-    Assumptions.assumeTrue(!isMariaDBServer() && !exactVersion(8, 0 ,31));
-
-    //mysql 8.0.31 broken public key retrieval, so avoid FLUSHING for now
-    Assumptions.assumeTrue(!isMariaDBServer() && !exactVersion(8, 0 ,31));
-    stmt.execute("FLUSH PRIVILEGES");
-
->>>>>>> 9843769a
     try (Connection con = createCon("user=tmpUser&password=!Passw0rd3Works")) {
       con.isValid(1);
     }
@@ -143,16 +125,9 @@
   public void cachingSha256Empty() throws Exception {
     Assumptions.assumeTrue(
         !isWindows() && !isMariaDBServer() && rsaPublicKey != null && minVersion(8, 0, 0));
-<<<<<<< HEAD
-    // mysql 8.0.31 broken public key retrieval, so avoid FLUSHING for now
-    Assumptions.assumeTrue(!isMariaDBServer() && !exactVersion(8, 0, 31));
-
-=======
-    //mysql 8.0.31 broken public key retrieval, so avoid FLUSHING for now
-    Assumptions.assumeTrue(!isMariaDBServer() && !exactVersion(8, 0 ,31));
->>>>>>> 9843769a
-    sharedConn.createStatement().execute("FLUSH PRIVILEGES"); // reset cache
-
+    // mysql 8.0.31 broken public key retrieval, so avoid FLUSHING for now
+    Assumptions.assumeTrue(!isMariaDBServer() && !exactVersion(8, 0, 31));
+    sharedConn.createStatement().execute("FLUSH PRIVILEGES"); // reset cache
     try (Connection con = createCon("user=cachingSha256User2&allowPublicKeyRetrieval&password=")) {
       con.isValid(1);
     }
@@ -162,16 +137,9 @@
   public void wrongRsaPath() throws Exception {
     Assumptions.assumeTrue(
         !isWindows() && !isMariaDBServer() && rsaPublicKey != null && minVersion(8, 0, 0));
-<<<<<<< HEAD
-    // mysql 8.0.31 broken public key retrieval, so avoid FLUSHING for now
-    Assumptions.assumeTrue(!isMariaDBServer() && !exactVersion(8, 0, 31));
-
-=======
-    //mysql 8.0.31 broken public key retrieval, so avoid FLUSHING for now
-    Assumptions.assumeTrue(!isMariaDBServer() && !exactVersion(8, 0 ,31));
->>>>>>> 9843769a
-    sharedConn.createStatement().execute("FLUSH PRIVILEGES"); // reset cache
-
+    // mysql 8.0.31 broken public key retrieval, so avoid FLUSHING for now
+    Assumptions.assumeTrue(!isMariaDBServer() && !exactVersion(8, 0, 31));
+    sharedConn.createStatement().execute("FLUSH PRIVILEGES"); // reset cache
     File tempFile = File.createTempFile("log", ".tmp");
     Common.assertThrowsContains(
         SQLException.class,
@@ -186,14 +154,8 @@
   @Test
   public void cachingSha256Allow() throws Exception {
     Assumptions.assumeTrue(!isMariaDBServer() && rsaPublicKey != null && minVersion(8, 0, 0));
-<<<<<<< HEAD
-    // mysql 8.0.31 broken public key retrieval, so avoid FLUSHING for now
-    Assumptions.assumeTrue(!isMariaDBServer() && !exactVersion(8, 0, 31));
-
-=======
-    //mysql 8.0.31 broken public key retrieval, so avoid FLUSHING for now
-    Assumptions.assumeTrue(!isMariaDBServer() && !exactVersion(8, 0 ,31));
->>>>>>> 9843769a
+    // mysql 8.0.31 broken public key retrieval, so avoid FLUSHING for now
+    Assumptions.assumeTrue(!isMariaDBServer() && !exactVersion(8, 0, 31));
     sharedConn.createStatement().execute("FLUSH PRIVILEGES"); // reset cache
     try (Connection con =
         createCon("user=cachingSha256User3&allowPublicKeyRetrieval&password=!Passw0rd3Works")) {
@@ -204,14 +166,8 @@
   @Test
   public void cachingSha256PluginTest() throws Exception {
     Assumptions.assumeTrue(!isMariaDBServer() && rsaPublicKey != null && minVersion(8, 0, 0));
-<<<<<<< HEAD
-    // mysql 8.0.31 broken public key retrieval, so avoid FLUSHING for now
-    Assumptions.assumeTrue(!isMariaDBServer() && !exactVersion(8, 0, 31));
-
-=======
-    //mysql 8.0.31 broken public key retrieval, so avoid FLUSHING for now
-    Assumptions.assumeTrue(!isMariaDBServer() && !exactVersion(8, 0 ,31));
->>>>>>> 9843769a
+    // mysql 8.0.31 broken public key retrieval, so avoid FLUSHING for now
+    Assumptions.assumeTrue(!isMariaDBServer() && !exactVersion(8, 0, 31));
     sharedConn.createStatement().execute("FLUSH PRIVILEGES"); // reset cache
 
     try (Connection con =
@@ -248,14 +204,8 @@
   @Test
   public void cachingSha256PluginTestWithoutServerRsaKey() throws Exception {
     Assumptions.assumeTrue(!isWindows() && minVersion(8, 0, 0));
-<<<<<<< HEAD
-    // mysql 8.0.31 broken public key retrieval, so avoid FLUSHING for now
-    Assumptions.assumeTrue(!isMariaDBServer() && !exactVersion(8, 0, 31));
-
-=======
-    //mysql 8.0.31 broken public key retrieval, so avoid FLUSHING for now
-    Assumptions.assumeTrue(!isMariaDBServer() && !exactVersion(8, 0 ,31));
->>>>>>> 9843769a
+    // mysql 8.0.31 broken public key retrieval, so avoid FLUSHING for now
+    Assumptions.assumeTrue(!isMariaDBServer() && !exactVersion(8, 0, 31));
     sharedConn.createStatement().execute("FLUSH PRIVILEGES"); // reset cache
     try (Connection con =
         createCon("user=cachingSha256User&password=!Passw0rd3Works&allowPublicKeyRetrieval")) {
@@ -266,14 +216,8 @@
   @Test
   public void cachingSha256PluginTestException() throws Exception {
     Assumptions.assumeTrue(!isMariaDBServer() && minVersion(8, 0, 0));
-<<<<<<< HEAD
-    // mysql 8.0.31 broken public key retrieval, so avoid FLUSHING for now
-    Assumptions.assumeTrue(!isMariaDBServer() && !exactVersion(8, 0, 31));
-
-=======
-    //mysql 8.0.31 broken public key retrieval, so avoid FLUSHING for now
-    Assumptions.assumeTrue(!isMariaDBServer() && !exactVersion(8, 0 ,31));
->>>>>>> 9843769a
+    // mysql 8.0.31 broken public key retrieval, so avoid FLUSHING for now
+    Assumptions.assumeTrue(!isMariaDBServer() && !exactVersion(8, 0, 31));
     sharedConn.createStatement().execute("FLUSH PRIVILEGES"); // reset cache
 
     Common.assertThrowsContains(
