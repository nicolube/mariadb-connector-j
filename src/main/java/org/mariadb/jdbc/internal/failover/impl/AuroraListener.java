--- conflicted
+++ resolved
@@ -335,23 +335,12 @@
 
             do {
                 try {
-<<<<<<< HEAD
-                    SingleExecutionResult executionResult = new SingleExecutionResult(null, 0, true, false);
-                    secondaryProtocol.executeQuery(false, executionResult,
-                            "select server_id from information_schema.replica_host_status where session_id = 'MASTER_SESSION_ID'",
-                            ResultSet.TYPE_FORWARD_ONLY);
-                    queryResult = executionResult.getResultSet();
-                    queryResult.next();
-                } finally {
-                    proxy.lock.unlock();
-=======
-                    currentWriter = searchForMasterHostAddress(secondaryProtocol, loopAddress);
+                    currentWriter = searchForMasterHostAddress(false, secondaryProtocol, loopAddress);
                 } catch (QueryException qe) {
                     if (proxy.hasToHandleFailover(qe) && setSecondaryHostFail()) {
                         addToBlacklist(secondaryProtocol.getHostAddress());
                         return null;
                     }
->>>>>>> 911fee9f
                 }
                 checkWriterAttempts--;
             } while (currentWriter == null && checkWriterAttempts > 0);
